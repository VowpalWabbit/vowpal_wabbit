[
  {
    "id": 1,
    "desc": "",
    "vw_command": "-k -l 20 --initial_t 128000 --power_t 1 -d train-sets/0001.dat -f models/0001_1.model -c --passes 8 --invariant --ngram 3 --skips 1 --holdout_off",
    "diff_files": {
      "stderr": "train-sets/ref/0001.stderr"
    },
    "input_files": [
      "train-sets/0001.dat"
    ]
  },
  {
    "id": 2,
    "desc": "checking predictions as well",
    "vw_command": "-k -t -d train-sets/0001.dat -i models/0001_1.model -p 0001.predict --invariant",
    "diff_files": {
      "stderr": "test-sets/ref/0001.stderr",
      "0001.predict": "pred-sets/ref/0001.predict"
    },
    "input_files": [
      "train-sets/0001.dat",
      "models/0001_1.model"
    ],
    "depends_on": [
      1
    ]
  },
  {
    "id": 3,
    "desc": "without -d, training only",
    "vw_command": "-k -d train-sets/0002.dat -f models/0002.model --invariant",
    "diff_files": {
      "stderr": "train-sets/ref/0002.stderr"
    },
    "input_files": [
      "train-sets/0002.dat"
    ]
  },
  {
    "id": 4,
    "desc": "same, with -d",
    "vw_command": "-k -d train-sets/0002.dat -f models/0002.model --invariant",
    "diff_files": {
      "stdout": "train-sets/ref/0002.stdout",
      "stderr": "train-sets/ref/0002.stderr"
    },
    "input_files": [
      "train-sets/0002.dat"
    ]
  },
  {
    "id": 5,
    "desc": "add -q .., adaptive, and more (same input, different outputs)",
    "vw_command": "-k --initial_t 1 --adaptive --invariant -q Tf -q ff -f models/0002a.model -d train-sets/0002.dat",
    "diff_files": {
      "stderr": "train-sets/ref/0002a.stderr"
    },
    "input_files": [
      "train-sets/0002.dat"
    ]
  },
  {
    "id": 6,
    "desc": "run predictions on Test 4 model. Pretending the labels aren't there",
    "vw_command": "-k -t -i models/0002.model -d train-sets/0002.dat -p 0002b.predict",
    "diff_files": {
      "stderr": "test-sets/ref/0002b.stderr",
      "0002b.predict": "pred-sets/ref/0002b.predict"
    },
    "input_files": [
      "train-sets/0002.dat",
      "models/0002.model"
    ],
    "depends_on": [
      4
    ]
  },
  {
    "id": 7,
    "desc": "using normalized adaptive updates and a low --power_t",
    "vw_command": "-k --power_t 0.45 -f models/0002c.model -d train-sets/0002.dat",
    "diff_files": {
      "stderr": "train-sets/ref/0002c.stderr"
    },
    "input_files": [
      "train-sets/0002.dat"
    ]
  },
  {
    "id": 8,
    "desc": "predicts on test 7 model",
    "vw_command": "-k -t -i models/0002c.model -d train-sets/0002.dat -p 0002c.predict",
    "diff_files": {
      "stderr": "test-sets/ref/0002c.stderr",
      "0002c.predict": "pred-sets/ref/0002c.predict"
    },
    "input_files": [
      "train-sets/0002.dat",
      "models/0002c.model"
    ],
    "depends_on": [
      7
    ]
  },
  {
    "id": 9,
    "desc": "label-dependent features with csoaa_ldf",
    "vw_command": "-k -c -d train-sets/cs_test.ldf -p cs_test.ldf.csoaa.predict --passes 10 --invariant --csoaa_ldf multiline --holdout_off --noconstant",
    "diff_files": {
      "stderr": "train-sets/ref/cs_test.ldf.csoaa.stderr",
      "cs_test.ldf.csoaa.predict": "train-sets/ref/cs_test.ldf.csoaa.predict"
    },
    "input_files": [
      "train-sets/cs_test.ldf"
    ]
  },
  {
    "id": 10,
    "desc": "label-dependent features with wap_ldf",
    "vw_command": "-k -c -d train-sets/cs_test.ldf -p cs_test.ldf.wap.predict --passes 10 --invariant --wap_ldf multiline --holdout_off --noconstant",
    "diff_files": {
      "stderr": "train-sets/ref/cs_test.ldf.wap.stderr",
      "cs_test.ldf.wap.predict": "train-sets/ref/cs_test.ldf.wap.predict"
    },
    "input_files": [
      "train-sets/cs_test.ldf"
    ]
  },
  {
    "id": 11,
    "desc": "one-against-all",
    "vw_command": "-k --oaa 10 -c --passes 10 -d train-sets/multiclass --holdout_off",
    "diff_files": {
      "stderr": "train-sets/ref/oaa.stderr"
    },
    "input_files": [
      "train-sets/multiclass"
    ]
  },
  {
    "id": 12,
    "desc": "Error Correcting Tournament",
    "vw_command": "-k --ect 10 --error 3 -c --passes 10 --invariant -d train-sets/multiclass --holdout_off",
    "diff_files": {
      "stderr": "train-sets/ref/multiclass.stderr"
    },
    "input_files": [
      "train-sets/multiclass"
    ]
  },
  {
    "id": 13,
    "desc": "Run search (dagger) on wsj_small for 6 passes extra features",
    "vw_command": "-k -c -d train-sets/wsj_small.dat.gz --passes 6 --search_task sequence --search 45 --search_alpha 1e-6 --search_max_bias_ngram_length 2 --search_max_quad_ngram_length 1 --holdout_off",
    "diff_files": {
      "stderr": "train-sets/ref/search_wsj.stderr"
    },
    "input_files": [
      "train-sets/wsj_small.dat.gz"
    ]
  },
  {
    "id": 14,
    "desc": "Run search (searn) on wsj_small for 6 passes extra features",
    "vw_command": "-k -c -d train-sets/wsj_small.dat.gz --passes 6 --search_task sequence --search 45 --search_alpha 1e-6 --search_max_bias_ngram_length 2 --search_max_quad_ngram_length 1 --holdout_off --search_passes_per_policy 3 --search_interpolation policy",
    "diff_files": {
      "stderr": "train-sets/ref/search_wsj2.dat.stderr"
    },
    "input_files": [
      "train-sets/wsj_small.dat.gz"
    ]
  },
  {
    "id": 15,
    "desc": "LBFGS on zero derivative input",
    "vw_command": "-k -c -d train-sets/zero.dat --loss_function=squared -b 20 --bfgs --mem 7 --passes 5 --l2 1.0 --holdout_off",
    "diff_files": {
      "stdout": "train-sets/ref/zero.stdout",
      "stderr": "train-sets/ref/zero.stderr"
    },
    "input_files": [
      "train-sets/zero.dat"
    ]
  },
  {
    "id": 16,
    "desc": "LBFGS early termination",
    "vw_command": "-k -c -d train-sets/rcv1_small.dat --loss_function=logistic --bfgs --mem 7 --passes 20 --termination 0.001 --l2 1.0 --holdout_off",
    "diff_files": {
      "stdout": "train-sets/ref/rcv1_small.stdout",
      "stderr": "train-sets/ref/rcv1_small.stderr"
    },
    "input_files": [
      "train-sets/rcv1_small.dat"
    ]
  },
  {
    "id": 17,
    "desc": "Run LDA with 100 topics on 1000 Wikipedia articles",
    "vw_command": "-k --lda 100 --lda_alpha 0.01 --lda_rho 0.01 --lda_D 1000 -l 1 -b 13 --minibatch 128 -d train-sets/wiki256.dat",
    "diff_files": {
      "stderr": "train-sets/ref/wiki1K.stderr"
    },
    "input_files": [
      "train-sets/wiki256.dat"
    ]
  },
  {
    "id": 18,
    "desc": "Run search on seq_small for 12 passes, 4 passes per policy",
    "vw_command": "-k -c -d train-sets/seq_small --passes 12 --invariant --search 4 --search_task sequence --holdout_off",
    "diff_files": {
      "stderr": "train-sets/ref/search_small.stderr"
    },
    "input_files": [
      "train-sets/seq_small"
    ]
  },
  {
    "id": 19,
    "desc": "neural network 3-parity with 2 hidden units",
    "vw_command": "-k -c -d train-sets/3parity --hash all --passes 3000 -b 16 --nn 2 -l 10 --invariant -f models/0021.model --random_seed 19 --quiet --holdout_off",
    "diff_files": {
      "stderr": "train-sets/ref/3parity.stderr"
    },
    "input_files": [
      "train-sets/3parity"
    ]
  },
  {
    "id": 20,
    "desc": "neural network 3-parity with 2 hidden units (predict)",
    "vw_command": "-d train-sets/3parity -t -i models/0021.model -p 0022.predict",
    "diff_files": {
      "stderr": "pred-sets/ref/0022.stderr",
      "0022.predict": "pred-sets/ref/0022.predict"
    },
    "input_files": [
      "train-sets/3parity",
      "models/0021.model"
    ],
    "depends_on": [
      19
    ]
  },
  {
    "id": 21,
    "desc": "cubic features -- on a parity test case",
    "vw_command": "-k -c -f models/xxor.model -d train-sets/xxor.dat --cubic abc --passes 100 --holdout_off --progress 1.33333",
    "diff_files": {
      "stderr": "train-sets/ref/xxor.stderr"
    },
    "input_files": [
      "train-sets/xxor.dat"
    ]
  },
  {
    "id": 22,
    "desc": "matrix factorization -- training",
    "vw_command": "-k -d train-sets/ml100k_small_train -b 16 -q ui --rank 10 --l2 2e-6 --learning_rate 0.05 --passes 2 --decay_learning_rate 0.97 --power_t 0 -f models/movielens.reg -c --loss_function classic --holdout_off",
    "diff_files": {
      "stdout": "train-sets/ref/ml100k_small.stdout",
      "stderr": "train-sets/ref/ml100k_small.stderr"
    },
    "input_files": [
      "train-sets/ml100k_small_train"
    ]
  },
  {
    "id": 23,
    "desc": "matrix factorization -- testing",
    "vw_command": "-i models/movielens.reg -t -d test-sets/ml100k_small_test",
    "diff_files": {
      "stdout": "test-sets/ref/ml100k_small.stdout",
      "stderr": "test-sets/ref/ml100k_small.stderr"
    },
    "input_files": [
      "test-sets/ml100k_small_test",
      "models/movielens.reg"
    ],
    "depends_on": [
      22
    ]
  },
  {
    "id": 24,
    "desc": "active-learning -- training",
    "vw_command": "-k --active --simulation --mellowness 0.000001 -d train-sets/rcv1_small.dat -l 10 --initial_t 10 --random_seed 3",
    "diff_files": {
      "stderr": "train-sets/ref/active-simulation.t24.stderr"
    },
    "input_files": [
      "train-sets/rcv1_small.dat"
    ]
  },
  {
    "id": 25,
    "desc": "bagging -- training regressor",
    "vw_command": "-k -d train-sets/0002.dat -f models/bs.reg.model --bootstrap 4 -p bs.reg.predict",
    "diff_files": {
      "stderr": "train-sets/ref/bs.reg.stderr",
      "bs.reg.predict": "train-sets/ref/bs.reg.predict"
    },
    "input_files": [
      "train-sets/0002.dat"
    ]
  },
  {
    "id": 26,
    "desc": "bagging -- predicting with bagged regressor",
    "vw_command": "-d train-sets/0002.dat -i models/bs.reg.model -p bs.prreg.predict -t",
    "diff_files": {
      "stderr": "train-sets/ref/bs.prreg.stderr",
      "bs.prreg.predict": "train-sets/ref/bs.prreg.predict"
    },
    "input_files": [
      "train-sets/0002.dat",
      "models/bs.reg.model"
    ],
    "depends_on": [
      25
    ]
  },
  {
    "id": 27,
    "desc": "bagging -- binary classifiers",
    "vw_command": "-d train-sets/0001.dat -f models/bs.vote.model --bootstrap 4 --bs_type vote -p bs.vote.predict",
    "diff_files": {
      "stderr": "train-sets/ref/bs.vote.stderr",
      "bs.vote.predict": "train-sets/ref/bs.vote.predict"
    },
    "input_files": [
      "train-sets/0001.dat"
    ]
  },
  {
    "id": 28,
    "desc": "bagging -- predict with bagged classifier",
    "vw_command": "-d train-sets/0001.dat -i models/bs.vote.model -p bs.prvote.predict -t",
    "diff_files": {
      "stderr": "train-sets/ref/bs.prvote.stderr",
      "bs.prvote.predict": "train-sets/ref/bs.prvote.predict"
    },
    "input_files": [
      "train-sets/0001.dat",
      "models/bs.vote.model"
    ],
    "depends_on": [
      27
    ]
  },
  {
    "id": 29,
    "desc": "affix features",
    "vw_command": "-d train-sets/affix_test.dat -k -c --passes 10 --holdout_off --affix -2",
    "diff_files": {
      "stderr": "train-sets/ref/affix_test.stderr"
    },
    "input_files": [
      "train-sets/affix_test.dat"
    ]
  },
  {
    "id": 30,
    "desc": "train --l1 regularized model",
    "vw_command": "-d train-sets/0001.dat -f models/mask.model --invert_hash mask.predict --l1 0.01",
    "diff_files": {
      "stderr": "train-sets/ref/mask.stderr"
    },
    "input_files": [
      "train-sets/0001.dat"
    ]
  },
  {
    "id": 31,
    "desc": "train model using --feature_mask",
    "vw_command": "-d train-sets/0001.dat --invert_hash remask.predict --feature_mask models/mask.model -f models/remask.model",
    "diff_files": {
      "stderr": "train-sets/ref/remask.stderr"
    },
    "input_files": [
      "train-sets/0001.dat",
      "models/mask.model"
    ],
    "depends_on": [
      30
    ]
  },
  {
    "id": 32,
    "desc": "train model using --feature_mask and --initial_regressor",
    "vw_command": "-d train-sets/0001.dat --feature_mask models/mask.model -i models/remask.model",
    "diff_files": {
      "stderr": "train-sets/ref/remask.final.stderr"
    },
    "input_files": [
      "train-sets/0001.dat",
      "models/remask.model",
      "models/mask.model"
    ],
    "depends_on": [
      31,
      30
    ]
  },
  {
    "id": 33,
    "desc": "train model for topk recommender",
    "vw_command": "-d train-sets/topk.vw -f topk.model -q MF --passes 100 --cache_file topk-train.cache -k --holdout_off",
    "diff_files": {
      "stderr": "train-sets/ref/topk-train.stderr"
    },
    "input_files": [
      "train-sets/topk.vw"
    ]
  },
  {
    "id": 34,
    "desc": "train model for topk recommender",
    "vw_command": "-P 1 -d train-sets/topk.vw -i topk.model --top 2 -p topk-rec.predict",
    "diff_files": {
      "stderr": "train-sets/ref/topk-rec.stderr",
      "topk-rec.predict": "train-sets/ref/topk-rec.predict"
    },
    "input_files": [
      "train-sets/topk.vw",
      "topk.model"
    ],
    "depends_on": [
      33
    ]
  },
  {
    "id": 35,
    "desc": "non-centered data-set where constant >> 0. To test the new --constant option without which performance is very weak",
    "vw_command": "-k --passes 100 -c --holdout_off --constant 1000 -d train-sets/big-constant.dat",
    "diff_files": {
      "stderr": "train-sets/ref/big-constant.stderr"
    },
    "input_files": [
      "train-sets/big-constant.dat"
    ]
  },
  {
    "id": 36,
    "desc": "new option: --progress w/ integer arg",
    "vw_command": "-k -d train-sets/0001.dat --progress 10",
    "diff_files": {
      "stderr": "train-sets/ref/progress-10.stderr"
    },
    "input_files": [
      "train-sets/0001.dat"
    ]
  },
  {
    "id": 37,
    "desc": "new-option: --progress w/ floating-point arg. + alternate short form (-P)",
    "vw_command": "-k -d train-sets/0001.dat -P 0.5",
    "diff_files": {
      "stderr": "train-sets/ref/progress-0.5.stderr"
    },
    "input_files": [
      "train-sets/0001.dat"
    ]
  },
  {
    "id": 38,
    "desc": "--nn without --quiet to avoid nn regressions. (Needs to be a simple test, not one sensitive to symmetry breaking)",
    "vw_command": "-k -d train-sets/0001.dat --nn 1",
    "diff_files": {
      "stderr": "train-sets/ref/nn-1-noquiet.stderr"
    },
    "input_files": [
      "train-sets/0001.dat"
    ]
  },
  {
    "id": 39,
    "desc": "cb with dr",
    "vw_command": "-d train-sets/rcv1_raw_cb_small.vw --cb 2 --cb_type dr --ngram 2 --skips 4 -b 24 -l 0.25",
    "diff_files": {
      "stderr": "train-sets/ref/rcv1_raw_new_cb_dr.stderr"
    },
    "input_files": [
      "train-sets/rcv1_raw_cb_small.vw"
    ]
  },
  {
    "id": 40,
    "desc": "cb with ips",
    "vw_command": "-d train-sets/rcv1_raw_cb_small.vw --cb 2 --cb_type ips --ngram 2 --skips 4 -b 24 -l 0.125",
    "diff_files": {
      "stderr": "train-sets/ref/rcv1_raw_new_cb_ips.stderr"
    },
    "input_files": [
      "train-sets/rcv1_raw_cb_small.vw"
    ]
  },
  {
    "id": 41,
    "desc": "cb with dm",
    "vw_command": "-d train-sets/rcv1_raw_cb_small.vw --cb 2 --cb_type dm --ngram 2 --skips 4 -b 24 -l 0.125 -f cb_dm.reg",
    "diff_files": {
      "stderr": "train-sets/ref/rcv1_raw_new_cb_dm.stderr"
    },
    "input_files": [
      "train-sets/rcv1_raw_cb_small.vw"
    ]
  },
  {
    "id": 42,
    "desc": "--lda --passes 2 hang regression",
    "vw_command": "-k -d train-sets/lda-2pass-hang.dat --lda 10 -c --passes 2 --holdout_off",
    "diff_files": {
      "stderr": "train-sets/ref/lda-2pass-hang.stderr"
    },
    "input_files": [
      "train-sets/lda-2pass-hang.dat"
    ]
  },
  {
    "id": 43,
    "desc": "search sequence labeling, non-ldf train",
    "vw_command": "-k -c -d train-sets/sequence_data --passes 20 --invariant --search_rollout ref --search_alpha 1e-8 --search_task sequence --search 5 --holdout_off -f models/sequence_data.model",
    "diff_files": {
      "stderr": "train-sets/ref/sequence_data.nonldf.train.stderr"
    },
    "input_files": [
      "train-sets/sequence_data"
    ]
  },
  {
    "id": 44,
    "desc": "search sequence labeling, non-ldf test",
    "vw_command": "-d train-sets/sequence_data -t -i models/sequence_data.model -p sequence_data.nonldf.test.predict",
    "diff_files": {
      "stderr": "train-sets/ref/sequence_data.nonldf.test.stderr",
      "sequence_data.nonldf.test.predict": "train-sets/ref/sequence_data.nonldf.test.predict"
    },
    "input_files": [
      "train-sets/sequence_data",
      "models/sequence_data.model"
    ],
    "depends_on": [
      43
    ]
  },
  {
    "id": 45,
    "desc": "make sure that history works",
    "vw_command": "-k -c -d train-sets/seq_small2 --passes 4 --search 4 --search_task sequence --holdout_off",
    "diff_files": {
      "stderr": "train-sets/ref/search_small2.stderr"
    },
    "input_files": [
      "train-sets/seq_small2"
    ]
  },
  {
    "id": 46,
    "desc": "search sequence labeling, ldf train",
    "vw_command": "-k -c -d train-sets/sequence_data --passes 20 --search_rollout ref --search_alpha 1e-8 --search_task sequence_demoldf --csoaa_ldf m --search 5 --holdout_off -f models/sequence_data.ldf.model --noconstant",
    "diff_files": {
      "stderr": "train-sets/ref/sequence_data.ldf.train.stderr"
    },
    "input_files": [
      "train-sets/sequence_data"
    ]
  },
  {
    "id": 47,
    "desc": "search sequence labeling, ldf test",
    "vw_command": "-d train-sets/sequence_data -t -i models/sequence_data.ldf.model -p sequence_data.ldf.test.predict --noconstant",
    "diff_files": {
      "stderr": "train-sets/ref/sequence_data.ldf.test.stderr",
      "sequence_data.ldf.test.predict": "train-sets/ref/sequence_data.ldf.test.predict"
    },
    "input_files": [
      "train-sets/sequence_data",
      "models/sequence_data.ldf.model"
    ],
    "depends_on": [
      46
    ]
  },
  {
    "id": 48,
    "desc": "search sequence SPAN labeling BIO, non-ldf train, no rollouts",
    "vw_command": "-k -c -d train-sets/sequencespan_data --passes 20 --invariant --search_rollout none --search_task sequencespan --search 7 --holdout_off -f models/sequencespan_data.model",
    "diff_files": {
      "stderr": "train-sets/ref/sequencespan_data.nonldf.train.stderr"
    },
    "input_files": [
      "train-sets/sequencespan_data"
    ]
  },
  {
    "id": 49,
    "desc": "search sequence SPAN labeling BIO, non-ldf test",
    "vw_command": "-d train-sets/sequencespan_data -t -i models/sequencespan_data.model -p sequencespan_data.nonldf.test.predict",
    "diff_files": {
      "stderr": "train-sets/ref/sequencespan_data.nonldf.test.stderr",
      "sequencespan_data.nonldf.test.predict": "train-sets/ref/sequencespan_data.nonldf.test.predict"
    },
    "input_files": [
      "train-sets/sequencespan_data",
      "models/sequencespan_data.model"
    ],
    "depends_on": [
      48
    ]
  },
  {
    "id": 50,
    "desc": "search sequence SPAN labeling BILOU, non-ldf train",
    "vw_command": "-k -c -d train-sets/sequencespan_data --passes 20 --invariant --search_rollout ref --search_alpha 1e-8 --search_task sequencespan --search_span_bilou --search 7 --holdout_off -f models/sequencespan_data.model",
    "diff_files": {
      "stderr": "train-sets/ref/sequencespan_data.nonldf-bilou.train.stderr"
    },
    "input_files": [
      "train-sets/sequencespan_data"
    ]
  },
  {
    "id": 51,
    "desc": "search sequence SPAN labeling BILOU, non-ldf test",
    "vw_command": "-d train-sets/sequencespan_data -t --search_span_bilou -i models/sequencespan_data.model -p sequencespan_data.nonldf-bilou.test.predict",
    "diff_files": {
      "stderr": "train-sets/ref/sequencespan_data.nonldf-bilou.test.stderr",
      "sequencespan_data.nonldf-bilou.test.predict": "train-sets/ref/sequencespan_data.nonldf-bilou.test.predict"
    },
    "input_files": [
      "train-sets/sequencespan_data",
      "models/sequencespan_data.model"
    ],
    "depends_on": [
      50
    ]
  },
  {
    "id": 52,
    "desc": "silly test for \"argmax\" task",
    "vw_command": "-d train-sets/argmax_data -k -c --passes 20 --search_rollout ref --search_alpha 1e-8 --search_task argmax --search 2 --holdout_off",
    "diff_files": {
      "stderr": "train-sets/ref/argmax_data.stderr"
    },
    "input_files": [
      "train-sets/argmax_data"
    ]
  },
  {
    "id": 53,
    "desc": "(holdout-broken regression). ensure we have no holdout loss of '0 h'",
    "vw_command": "-k -c --passes 2 -d train-sets/0001.dat",
    "diff_files": {
      "stderr": "train-sets/ref/holdout-loss-not-zero.stderr"
    },
    "input_files": [
      "train-sets/0001.dat"
    ]
  },
  {
    "id": 54,
    "desc": "stagewise poly with exponent 0.25. ###in the following stage_poly tests, there are minute differences in losses, which are not being fuzzy-diffed;. ###thus the stderr is cleared (--quiet) and only comparing (fuzzy-diffed) predictions.",
    "vw_command": "--stage_poly --sched_exponent 0.25 --batch_sz 1000 --batch_sz_no_doubling -d train-sets/rcv1_small.dat -p stage_poly.s025.predict --quiet",
    "diff_files": {
      "stderr": "train-sets/ref/stage_poly.s025.stderr",
      "stage_poly.s025.predict": "train-sets/ref/stage_poly.s025.predict"
    },
    "input_files": [
      "train-sets/rcv1_small.dat"
    ]
  },
  {
    "id": 55,
    "desc": "stagewise poly with exponent 1.0",
    "vw_command": "--stage_poly --sched_exponent 1.0 --batch_sz 1000 --batch_sz_no_doubling -d train-sets/rcv1_small.dat --quiet",
    "diff_files": {
      "stderr": "train-sets/ref/stage_poly.s100.stderr"
    },
    "input_files": [
      "train-sets/rcv1_small.dat"
    ]
  },
  {
    "id": 56,
    "desc": "stagewise poly with exponent 0.25 and doubling batches",
    "vw_command": "--stage_poly --sched_exponent 0.25 --batch_sz 1000 -d train-sets/rcv1_small.dat -p stage_poly.s025.doubling.predict --quiet",
    "diff_files": {
      "stderr": "train-sets/ref/stage_poly.s025.doubling.stderr",
      "stage_poly.s025.doubling.predict": "train-sets/ref/stage_poly.s025.doubling.predict"
    },
    "input_files": [
      "train-sets/rcv1_small.dat"
    ]
  },
  {
    "id": 57,
    "desc": "stagewise poly with exponent 1.0 and doubling batches",
    "vw_command": "--stage_poly --sched_exponent 1.0 --batch_sz 1000 -d train-sets/rcv1_small.dat -p stage_poly.s100.doubling.predict --quiet",
    "diff_files": {
      "stderr": "train-sets/ref/stage_poly.s100.doubling.stderr",
      "stage_poly.s100.doubling.predict": "train-sets/ref/stage_poly.s100.doubling.predict"
    },
    "input_files": [
      "train-sets/rcv1_small.dat"
    ]
  },
  {
    "id": 58,
    "desc": "library test, train the initial model",
    "vw_command": "-c -k -d train-sets/library_train -f models/library_train.w -q st --passes 100 --hash all --noconstant --csoaa_ldf m --holdout_off",
    "diff_files": {
      "stdout": "train-sets/ref/library_train.stdout",
      "stderr": "train-sets/ref/library_train.stderr"
    },
    "input_files": [
      "train-sets/library_train"
    ]
  },
  {
    "id": 59,
    "desc": "cb_adf, sharedfeatures",
    "vw_command": "--dsjson --chain_hash --cb_adf -d train-sets/no_shared_features.json",
    "diff_files": {
      "stderr": "train-sets/ref/no_shared_features.stderr"
    },
    "input_files": [
      "train-sets/no_shared_features.json"
    ]
  },
  {
    "id": 60,
    "desc": "empty test, bad builds (without make clean). sometimes cause a SEGV even on empty input",
    "diff_files": {
      "stderr": "train-sets/ref/empty-set.stderr"
    },
    "bash_command": "echo \"\" | {VW}"
  },
  {
    "id": 61,
    "desc": "daemon test",
    "diff_files": {
      "stdout": "test-sets/ref/vw-daemon.stdout"
    },
    "bash_command": "./daemon-test.sh --port 54249"
  },
  {
    "id": 62,
    "desc": "SVM linear kernel",
    "vw_command": "--ksvm --l2 1 --reprocess 5 -b 18 -p ksvm_train.linear.predict -d train-sets/rcv1_smaller.dat",
    "diff_files": {
      "stderr": "train-sets/ref/ksvm_train.linear.stderr",
      "ksvm_train.linear.predict": "train-sets/ref/ksvm_train.linear.predict"
    },
    "input_files": [
      "train-sets/rcv1_smaller.dat"
    ]
  },
  {
    "id": 63,
    "desc": "SVM polynomial kernel",
    "vw_command": "--ksvm --l2 1 --reprocess 5 -b 18 --kernel poly -p ksvm_train.poly.predict -d train-sets/rcv1_smaller.dat",
    "diff_files": {
      "stderr": "train-sets/ref/ksvm_train.poly.stderr",
      "ksvm_train.poly.predict": "train-sets/ref/ksvm_train.poly.predict"
    },
    "input_files": [
      "train-sets/rcv1_smaller.dat"
    ]
  },
  {
    "id": 64,
    "desc": "SVM rbf kernel",
    "vw_command": "--ksvm --l2 1 --reprocess 5 -b 18 --kernel rbf -p ksvm_train.rbf.predict -d train-sets/rcv1_smaller.dat",
    "diff_files": {
      "stderr": "train-sets/ref/ksvm_train.rbf.stderr",
      "ksvm_train.rbf.predict": "train-sets/ref/ksvm_train.rbf.predict"
    },
    "input_files": [
      "train-sets/rcv1_smaller.dat"
    ]
  },
  {
    "id": 65,
    "desc": "Run search (dagger) on an entity-relation recognitions data set,. er_small, for 6 passes with constraints",
    "vw_command": "-k -c -d train-sets/er_small.vw --passes 6 --search_task entity_relation --search 10 --constraints --search_alpha 1e-8",
    "diff_files": {
      "stderr": "train-sets/ref/search_er.stderr"
    },
    "input_files": [
      "train-sets/er_small.vw"
    ]
  },
  {
    "id": 66,
    "desc": "Train a depenency parser with search (dagger). on wsj_small.dparser.vw.gz for 6 passes",
    "vw_command": "-k -c -d train-sets/wsj_small.dparser.vw.gz --passes 6 --search_task dep_parser --search 12 --search_alpha 1e-4 --search_rollout oracle --holdout_off",
    "diff_files": {
      "stderr": "train-sets/ref/search_dep_parser.stderr"
    },
    "input_files": [
      "train-sets/wsj_small.dparser.vw.gz"
    ]
  },
  {
    "id": 67,
    "desc": "classification with data from dictionaries. (eg embeddings or gazetteers) -- note that this is impossible without. dictionaries because --ignore w; also test to make sure gzipped dicts. work and dictionary redundancy checking works",
    "vw_command": "-k -c -d train-sets/dictionary_test.dat --binary --ignore w --holdout_off --passes 32 --dictionary w:dictionary_test.dict --dictionary w:dictionary_test.dict.gz --dictionary_path train-sets",
    "diff_files": {
      "stderr": "train-sets/ref/dictionary_test.stderr"
    },
    "input_files": [
      "train-sets/dictionary_test.dat",
      "train-sets/dictionary_test.dict",
      "train-sets/dictionary_test.dict.gz"
    ]
  },
  {
    "id": 68,
    "desc": "Search for multiclass classification",
    "vw_command": "-k -c -d train-sets/multiclass.sch --passes 20 --search_task multiclasstask --search 10 --search_alpha 1e-4 --holdout_off",
    "diff_files": {
      "stderr": "train-sets/ref/search_multiclass.stderr"
    },
    "input_files": [
      "train-sets/multiclass.sch"
    ]
  },
  {
    "id": 69,
    "desc": "(see Test 43/Test 44): search sequence labeling, with selective branching",
    "vw_command": "-d train-sets/sequence_data -t -i models/sequence_data.model -p sequence_data.nonldf.beam.test.predict --search_metatask selective_branching --search_max_branch 10 --search_kbest 10",
    "diff_files": {
      "stderr": "train-sets/ref/sequence_data.nonldf.beam.test.stderr",
      "sequence_data.nonldf.beam.test.predict": "train-sets/ref/sequence_data.nonldf.beam.test.predict"
    },
    "input_files": [
      "train-sets/sequence_data",
      "models/sequence_data.model"
    ],
    "depends_on": [
      43
    ]
  },
  {
    "id": 70,
    "desc": "(see Test 46/47) search sequence labeling, ldf test, with selective branching",
    "vw_command": "-d train-sets/sequence_data -t -i models/sequence_data.ldf.model -p sequence_data.ldf.beam.test.predict --search_metatask selective_branching --search_max_branch 10 --search_kbest 10 --noconstant",
    "diff_files": {
      "stderr": "train-sets/ref/sequence_data.ldf.beam.test.stderr",
      "sequence_data.ldf.beam.test.predict": "train-sets/ref/sequence_data.ldf.beam.test.predict"
    },
    "input_files": [
      "train-sets/sequence_data",
      "models/sequence_data.ldf.model"
    ],
    "depends_on": [
      46
    ]
  },
  {
    "id": 71,
    "desc": "autolink",
    "vw_command": "-d train-sets/0002.dat --autolink 1 --examples 100 -p 0002.autolink.predict",
    "diff_files": {
      "stderr": "train-sets/ref/0002.autolink.stderr",
      "0002.autolink.predict": "train-sets/ref/0002.autolink.predict"
    },
    "input_files": [
      "train-sets/0002.dat"
    ]
  },
  {
    "id": 72,
    "desc": "train FTRL-Proximal",
    "vw_command": "-k -d train-sets/0001.dat -f models/0001_ftrl.model --passes 1 --ftrl --ftrl_alpha 0.01 --ftrl_beta 0 --l1 2",
    "diff_files": {
      "stderr": "train-sets/ref/0001_ftrl.stderr"
    },
    "input_files": [
      "train-sets/0001.dat"
    ]
  },
  {
    "id": 73,
    "desc": "test FTRL-Proximal",
    "vw_command": "-k -t -d train-sets/0001.dat -i models/0001_ftrl.model -p 0001_ftrl.predict",
    "diff_files": {
      "stderr": "test-sets/ref/0001_ftrl.stderr",
      "0001_ftrl.predict": "pred-sets/ref/0001_ftrl.predict"
    },
    "input_files": [
      "train-sets/0001.dat",
      "models/0001_ftrl.model"
    ],
    "depends_on": [
      72
    ]
  },
  {
    "id": 74,
    "desc": "cb evaluation",
    "vw_command": "-d train-sets/rcv1_cb_eval --cb 2 --eval",
    "diff_files": {
      "stderr": "train-sets/ref/rcv1_cb_eval.stderr"
    },
    "input_files": [
      "train-sets/rcv1_cb_eval"
    ]
  },
  {
    "id": 75,
    "desc": "Log_multi",
    "vw_command": "--log_multi 10 -d train-sets/multiclass",
    "diff_files": {
      "stderr": "train-sets/ref/log_multi.stderr"
    },
    "input_files": [
      "train-sets/multiclass"
    ]
  },
  {
    "id": 76,
    "desc": "cbify, epsilon-greedy",
    "vw_command": "--cbify 10 --epsilon 0.05 -d train-sets/multiclass",
    "diff_files": {
      "stderr": "train-sets/ref/cbify_epsilon.stderr"
    },
    "input_files": [
      "train-sets/multiclass"
    ]
  },
  {
    "id": 77,
    "desc": "cbify, tau first",
    "vw_command": "--cbify 10 --first 5 -d train-sets/multiclass",
    "diff_files": {
      "stderr": "train-sets/ref/cbify_first.stderr"
    },
    "input_files": [
      "train-sets/multiclass"
    ]
  },
  {
    "id": 78,
    "desc": "cbify, bag",
    "vw_command": "--cbify 10 --bag 7 -d train-sets/multiclass",
    "diff_files": {
      "stderr": "train-sets/ref/cbify_bag.stderr"
    },
    "input_files": [
      "train-sets/multiclass"
    ]
  },
  {
    "id": 79,
    "desc": "cbify, cover",
    "vw_command": "--cbify 10 --cover 3 -d train-sets/multiclass --nounif",
    "diff_files": {
      "stderr": "train-sets/ref/cbify_cover.stderr"
    },
    "input_files": [
      "train-sets/multiclass"
    ]
  },
  {
    "id": 80,
    "desc": "lrq empty namespace",
    "vw_command": "--lrq aa3 -d train-sets/0080.dat",
    "diff_files": {
      "stderr": "train-sets/ref/0080.stderr"
    },
    "input_files": [
      "train-sets/0080.dat"
    ]
  },
  {
    "id": 81,
    "desc": "train FTRL-PiSTOL",
    "vw_command": "-k -d train-sets/0001.dat -f models/ftrl_pistol.model --passes 1 --pistol",
    "diff_files": {
      "stderr": "train-sets/ref/ftrl_pistol.stderr"
    },
    "input_files": [
      "train-sets/0001.dat"
    ]
  },
  {
    "id": 82,
    "desc": "test FTRL-PiSTOL",
    "vw_command": "-k -t -d train-sets/0001.dat -i models/ftrl_pistol.model -p ftrl_pistol.predict",
    "diff_files": {
      "stderr": "test-sets/ref/ftrl_pistol.stderr",
      "ftrl_pistol.predict": "pred-sets/ref/ftrl_pistol.predict"
    },
    "input_files": [
      "train-sets/0001.dat",
      "models/ftrl_pistol.model"
    ],
    "depends_on": [
      81
    ]
  },
  {
    "id": 83,
    "desc": "check redefine functionality",
    "vw_command": "-k -d train-sets/0080.dat --redefine := --redefine y:=: --redefine x:=arma --ignore x -q yy",
    "diff_files": {
      "stderr": "train-sets/ref/redefine.stderr"
    },
    "input_files": [
      "train-sets/0080.dat"
    ]
  },
  {
    "id": 84,
    "desc": "check cb_adf",
    "vw_command": "--cb_adf -d train-sets/cb_test.ldf --noconstant",
    "diff_files": {
      "stderr": "train-sets/ref/cb_adf_mtr.stderr"
    },
    "input_files": [
      "train-sets/cb_test.ldf"
    ]
  },
  {
    "id": 85,
    "desc": "check multilabel_oaa",
    "vw_command": "--multilabel_oaa 10 -d train-sets/multilabel -p multilabel.predict",
    "diff_files": {
      "stderr": "train-sets/ref/multilabel.stderr",
      "multilabel.predict": "pred-sets/ref/multilabel.predict"
    },
    "input_files": [
      "train-sets/multilabel"
    ]
  },
  {
    "id": 86,
    "desc": "check --csoaa_rank on csoaa_ldf",
    "vw_command": "--csoaa_ldf multiline --csoaa_rank -d train-sets/cs_test_multilabel.ldf -p multilabel_ldf.predict --noconstant",
    "diff_files": {
      "stderr": "train-sets/ref/multilabel_ldf.stderr",
      "multilabel_ldf.predict": "pred-sets/ref/multilabel_ldf.predict"
    },
    "input_files": [
      "train-sets/cs_test_multilabel.ldf"
    ]
  },
  {
    "id": 87,
    "desc": "check --rank_all on csoaa_ldf",
    "vw_command": "--cb_adf --rank_all -d train-sets/cb_test.ldf -p cb_adf_rank.predict --noconstant",
    "diff_files": {
      "stderr": "train-sets/ref/cb_adf_rank.stderr",
      "cb_adf_rank.predict": "pred-sets/ref/cb_adf_rank.predict"
    },
    "input_files": [
      "train-sets/cb_test.ldf"
    ]
  },
  {
    "id": 88,
    "desc": "named labels at training time",
    "vw_command": "--named_labels det,noun,verb --oaa 3 -d train-sets/test_named -k -c --passes 10 --holdout_off -f models/test_named.model",
    "diff_files": {
      "stderr": "train-sets/ref/test_named_train.stderr"
    },
    "input_files": [
      "train-sets/test_named"
    ]
  },
  {
    "id": 89,
    "desc": "named labels at prediction",
    "vw_command": "-i models/test_named.model -t -d train-sets/test_named -p test_named.predict",
    "diff_files": {
      "stderr": "train-sets/ref/test_named_test.stderr",
      "test_named.predict": "pred-sets/ref/test_named.predict"
    },
    "input_files": [
      "train-sets/test_named",
      "models/test_named.model"
    ],
    "depends_on": [
      88
    ]
  },
  {
    "id": 90,
    "desc": "named labels at training time (csoaa)",
    "vw_command": "--named_labels det,noun,verb --csoaa 3 -d train-sets/test_named_csoaa -k -c --passes 10 --holdout_off -f models/test_named_csoaa.model",
    "diff_files": {
      "stderr": "train-sets/ref/test_named_csoaa_train.stderr"
    },
    "input_files": [
      "train-sets/test_named_csoaa"
    ]
  },
  {
    "id": 91,
    "desc": "named labels at prediction (csoaa)",
    "vw_command": "-i models/test_named_csoaa.model -t -d train-sets/test_named_csoaa -p test_named_csoaa.predict",
    "diff_files": {
      "stderr": "train-sets/ref/test_named_csoaa_test.stderr",
      "test_named_csoaa.predict": "pred-sets/ref/test_named_csoaa.predict"
    },
    "input_files": [
      "train-sets/test_named_csoaa",
      "models/test_named_csoaa.model"
    ],
    "depends_on": [
      90
    ]
  },
  {
    "id": 92,
    "desc": "check -q :: and -oaa inverse hash",
    "diff_files": {
      "stderr": "train-sets/ref/inv_hash.stderr",
      "inv_hash.cmp": "pred-sets/ref/inv_hash.cmp"
    },
    "bash_command": "printf '3 |f a b c |e x y z\\n2 |f a y c |e x\\n' |  {VW} --oaa 3 -q :: --invert_hash inv_hash.cmp &&  tail -n +2 inv_hash.cmp > inv_hash.cmp.new &&  rm inv_hash.cmp &&  mv inv_hash.cmp.new inv_hash.cmp"
  },
  {
    "id": 93,
    "desc": "check cb_adf with doubly robust option",
    "vw_command": "--cb_adf --rank_all -d train-sets/cb_test.ldf -p cb_adf_dr.predict --cb_type dr",
    "diff_files": {
      "stderr": "train-sets/ref/cb_adf_dr.stderr",
      "cb_adf_dr.predict": "pred-sets/ref/cb_adf_dr.predict"
    },
    "input_files": [
      "train-sets/cb_test.ldf"
    ]
  },
  {
    "id": 94,
    "desc": "experience replay version of test 1",
    "vw_command": "-k -l 20 --initial_t 128000 --power_t 1 -d train-sets/0001.dat -c --passes 8 --invariant --ngram 3 --skips 1 --holdout_off --replay_b 100",
    "diff_files": {
      "stderr": "train-sets/ref/0001-replay.stderr"
    },
    "input_files": [
      "train-sets/0001.dat"
    ]
  },
  {
    "id": 95,
    "desc": "named labels at training time (csoaa) with experience replay",
    "vw_command": "--named_labels det,noun,verb --csoaa 3 -d train-sets/test_named_csoaa -k -c --passes 10 --holdout_off -f models/test_named_csoaa.model --replay_c 100",
    "diff_files": {
      "stderr": "train-sets/ref/test_named_csoaa_train-replay.stderr"
    },
    "input_files": [
      "train-sets/test_named_csoaa"
    ]
  },
  {
    "id": 96,
    "desc": "backwards compatibility",
    "diff_files": {
      "stderr": "test-sets/ref/backwards.stderr",
      "stdout": "test-sets/ref/backwards.stdout"
    },
    "bash_command": "printf '3 |f a b c |e x y z\\n2 |f a y c |e x\\n' |  {VW} -i model-sets/simple_model --invert_hash inv_hash.cmp &&  tail -n +2 inv_hash.cmp",
    "input_files": [
      "model-sets/simple_model"
    ]
  },
  {
    "id": 97,
    "desc": "",
    "vw_command": "-d train-sets/0001.dat -f models/0097.model --save_resume",
    "diff_files": {
      "stderr": "train-sets/ref/0097.stderr"
    },
    "input_files": [
      "train-sets/0001.dat"
    ]
  },
  {
    "id": 98,
    "desc": "checking predictions as well",
    "vw_command": "--preserve_performance_counters -d train-sets/0001.dat -i models/0097.model -p 0098.predict",
    "diff_files": {
      "stderr": "test-sets/ref/0098.stderr",
      "0098.predict": "pred-sets/ref/0098.predict"
    },
    "input_files": [
      "train-sets/0001.dat",
      "models/0097.model"
    ],
    "depends_on": [
      97
    ]
  },
  {
    "id": 99,
    "desc": "checking predictions with testing",
    "vw_command": "-d train-sets/0001.dat -i models/0097.model -p 0099.predict",
    "diff_files": {
      "stderr": "test-sets/ref/0099.stderr",
      "0099.predict": "pred-sets/ref/0099.predict"
    },
    "input_files": [
      "train-sets/0001.dat",
      "models/0097.model"
    ],
    "depends_on": [
      97
    ]
  },
  {
    "id": 100,
    "desc": "action costs, no rollout",
    "vw_command": "-k -c -d train-sets/sequence_data --passes 20 --invariant --search_rollout none --search_task sequence_ctg --search 5 --holdout_off",
    "diff_files": {
      "stderr": "train-sets/ref/sequence_data.ctg.train.stderr"
    },
    "input_files": [
      "train-sets/sequence_data"
    ]
  },
  {
    "id": 101,
    "desc": "active cover",
    "vw_command": "--loss_function logistic --binary --active_cover -d train-sets/rcv1_mini.dat -f models/active_cover.model",
    "diff_files": {
      "stderr": "train-sets/ref/active_cover.stderr"
    },
    "input_files": [
      "train-sets/rcv1_mini.dat"
    ]
  },
  {
    "id": 102,
    "desc": "active cover (predict)",
    "vw_command": "-i models/active_cover.model -t -d test-sets/rcv1_small_test.data -p active_cover.predict",
    "diff_files": {
      "stderr": "test-sets/ref/active_cover.stderr",
      "active_cover.predict": "pred-sets/ref/active_cover.predict"
    },
    "input_files": [
      "test-sets/rcv1_small_test.data",
      "models/active_cover.model"
    ],
    "depends_on": [
      101
    ]
  },
  {
    "id": 103,
    "desc": "active cover oracular",
    "vw_command": "--loss_function logistic --binary --active_cover --oracular -d ./train-sets/rcv1_small.dat",
    "diff_files": {
      "stderr": "train-sets/ref/active_cover_oracular.stderr"
    },
    "input_files": [
      "./train-sets/rcv1_small.dat"
    ]
  },
  {
    "id": 104,
    "desc": "check cb_adf",
    "vw_command": "--cb_adf -d train-sets/cb_test.ldf --cb_type mtr --noconstant",
    "diff_files": {
      "stderr": "train-sets/ref/cb_adf_mtr.stderr"
    },
    "input_files": [
      "train-sets/cb_test.ldf"
    ]
  },
  {
    "id": 105,
    "desc": "train FTRL-Proximal early stopping",
    "vw_command": "-k -d train-sets/0001.dat -f models/0001_ftrl.model --passes 10 --ftrl --ftrl_alpha 3.0 --ftrl_beta 0 --l1 0.9 --cache",
    "diff_files": {
      "stderr": "train-sets/ref/0001_ftrl_holdout.stderr"
    },
    "input_files": [
      "train-sets/0001.dat"
    ]
  },
  {
    "id": 106,
    "desc": "test FTRL-Proximal early stopping prediction",
    "vw_command": "-k -t -d train-sets/0001.dat -i models/0001_ftrl.model -p 0001_ftrl_holdout.predict",
    "diff_files": {
      "stderr": "test-sets/ref/0001_ftrl_holdout_106.stderr",
      "0001_ftrl_holdout.predict": "pred-sets/ref/0001_ftrl_holdout.predict"
    },
    "input_files": [
      "train-sets/0001.dat",
      "models/0001_ftrl.model"
    ],
    "depends_on": [
      105
    ]
  },
  {
    "id": 107,
    "desc": "train FTRL-Proximal no early stopping",
    "vw_command": "-k -d train-sets/0001.dat -f models/0001_ftrl.model --passes 10 --ftrl --ftrl_alpha 0.01 --ftrl_beta 0 --l1 2 --cache --holdout_off",
    "diff_files": {
      "stderr": "train-sets/ref/0001_ftrl_holdout_off.stderr"
    },
    "input_files": [
      "train-sets/0001.dat"
    ]
  },
  {
    "id": 108,
    "desc": "test FTRL-Proximal no early stopping",
    "vw_command": "-k -t -d train-sets/0001.dat -i models/0001_ftrl.model -p 0001_ftrl_holdout_off.predict --holdout_off",
    "diff_files": {
      "stderr": "test-sets/ref/0001_ftrl_holdout_off.stderr",
      "0001_ftrl_holdout_off.predict": "pred-sets/ref/0001_ftrl_holdout_off.predict"
    },
    "input_files": [
      "train-sets/0001.dat",
      "models/0001_ftrl.model"
    ],
    "depends_on": [
      107
    ]
  },
  {
    "id": 109,
    "desc": "--probabilities --oaa",
    "vw_command": "-d train-sets/probabilities.dat --probabilities --oaa=4 --loss_function=logistic -p oaa_probabilities.predict",
    "diff_files": {
      "stderr": "train-sets/ref/oaa_probabilities.stderr",
      "oaa_probabilities.predict": "pred-sets/ref/oaa_probabilities.predict"
    },
    "input_files": [
      "train-sets/probabilities.dat"
    ]
  },
  {
    "id": 110,
    "desc": "--probabilities --csoaa_ldf=mc",
    "vw_command": "-d train-sets/cs_test.ldf --probabilities --csoaa_ldf=mc --loss_function=logistic -p csoaa_ldf_probabilities.predict",
    "diff_files": {
      "stderr": "train-sets/ref/csoaa_ldf_probabilities.stderr",
      "csoaa_ldf_probabilities.predict": "pred-sets/ref/csoaa_ldf_probabilities.predict"
    },
    "input_files": [
      "train-sets/cs_test.ldf"
    ]
  },
  {
    "id": 111,
    "desc": "Train a depenency parser with neural network and one_learner approach (lols)",
    "vw_command": "-k -c -d train-sets/wsj_small.dparser.vw.gz -b 20 --search_task dep_parser --search 25 --search_alpha 1e-5 --search_rollin mix_per_roll --search_rollout oracle --one_learner --nn 5 --ftrl --search_history_length 3 --root_label 8",
    "diff_files": {
      "stderr": "train-sets/ref/search_dep_parser_one_learner.stderr"
    },
    "input_files": [
      "train-sets/wsj_small.dparser.vw.gz"
    ]
  },
  {
    "id": 112,
    "desc": "Train a depenency parser with cost_to_go",
    "vw_command": "-k -c -d train-sets/wsj_small.dparser.vw.gz -b 20 --passes 6 --search_task dep_parser --search 25 --search_alpha 1e-5 --search_rollin mix_per_roll --search_rollout none --holdout_off --search_history_length 3 --root_label 8 --cost_to_go",
    "diff_files": {
      "stderr": "train-sets/ref/search_dep_parser_cost_to_go.stderr"
    },
    "input_files": [
      "train-sets/wsj_small.dparser.vw.gz"
    ]
  },
  {
    "id": 113,
    "desc": "Predictions with confidences",
    "vw_command": "--confidence -d ./train-sets/rcv1_micro.dat --initial_t 0.1 -p confidence.preds",
    "diff_files": {
      "stderr": "train-sets/ref/confidence.stderr",
      "confidence.preds": "pred-sets/ref/confidence.preds"
    },
    "input_files": [
      "./train-sets/rcv1_micro.dat"
    ]
  },
  {
    "id": 114,
    "desc": "Over size example test",
    "vw_command": "-d train-sets/x.txt",
    "diff_files": {
      "stderr": "train-sets/ref/oversize.stderr"
    },
    "input_files": [
      "train-sets/x.txt"
    ]
  },
  {
    "id": 115,
    "desc": "Long Line test",
    "vw_command": "-d train-sets/long_line -c -k",
    "diff_files": {
      "stderr": "train-sets/ref/long_line.stderr"
    },
    "input_files": [
      "train-sets/long_line"
    ]
  },
  {
    "id": 116,
    "desc": "MWT test",
    "vw_command": "-d train-sets/cb_eval --multiworld_test f -p cb_eval.preds",
    "diff_files": {
      "stderr": "train-sets/ref/cb_eval.stderr",
      "cb_eval.preds": "pred-sets/ref/cb_eval.preds"
    },
    "input_files": [
      "train-sets/cb_eval"
    ]
  },
  {
    "id": 117,
    "desc": "Audit regressor of ftrl model (from test #107)",
    "vw_command": "-d train-sets/0001.dat -i models/0001_ftrl.model --audit_regressor ftrl.audit_regr",
    "diff_files": {
      "stderr": "train-sets/ref/ftrl_audit_regr.stderr",
      "ftrl.audit_regr": "train-sets/ref/ftrl.audit_regr"
    },
    "input_files": [
      "train-sets/0001.dat",
      "models/0001_ftrl.model"
    ],
    "depends_on": [
      107
    ]
  },
  {
    "id": 118,
    "desc": "Audit regressor of csoaa model (from test #95)",
    "vw_command": "-d train-sets/test_named_csoaa -i models/test_named_csoaa.model --audit_regressor csoaa.audit_regr",
    "diff_files": {
      "stderr": "train-sets/ref/csoaa_audit_regr.stderr",
      "csoaa.audit_regr": "train-sets/ref/csoaa.audit_regr"
    },
    "input_files": [
      "train-sets/test_named_csoaa",
      "models/test_named_csoaa.model"
    ],
    "depends_on": [
      95
    ]
  },
  {
    "id": 119,
    "desc": "MWT learn test",
    "vw_command": "-d train-sets/cb_eval --multiworld_test f --learn 2 -p mwt_learn.preds",
    "diff_files": {
      "stderr": "train-sets/ref/mwt_learn.stderr",
      "mwt_learn.preds": "pred-sets/ref/mwt_learn.preds"
    },
    "input_files": [
      "train-sets/cb_eval"
    ]
  },
  {
    "id": 120,
    "desc": "MWT learn exclude test",
    "vw_command": "-d train-sets/cb_eval --multiworld_test f --learn 2 --exclude_eval -p mwt_learn_exclude.preds",
    "diff_files": {
      "stderr": "train-sets/ref/mwt_learn_exclude.stderr",
      "mwt_learn_exclude.preds": "pred-sets/ref/mwt_learn_exclude.preds"
    },
    "input_files": [
      "train-sets/cb_eval"
    ]
  },
  {
    "id": 121,
    "desc": "cb_explore",
    "vw_command": "-d train-sets/rcv1_raw_cb_small.vw --cb_explore 2 --ngram 2 --skips 4 -b 24 -l 0.25 -p rcv1_raw_cb_explore.preds",
    "diff_files": {
      "stderr": "train-sets/ref/rcv1_raw_cb_explore.stderr",
      "rcv1_raw_cb_explore.preds": "pred-sets/ref/rcv1_raw_cb_explore.preds"
    },
    "input_files": [
      "train-sets/rcv1_raw_cb_small.vw"
    ]
  },
  {
    "id": 122,
    "desc": "Predictions with confidences after training",
    "vw_command": "--confidence --confidence_after_training --initial_t 0.1 -d ./train-sets/rcv1_small.dat -p confidence_after_training.preds",
    "diff_files": {
      "stderr": "train-sets/ref/confidence_after_training.stderr",
      "confidence_after_training.preds": "pred-sets/ref/confidence_after_training.preds"
    },
    "input_files": [
      "./train-sets/rcv1_small.dat"
    ]
  },
  {
    "id": 123,
    "desc": "cb_eval save/load #1",
    "vw_command": "-d train-sets/cb_eval1 --multiworld_test f -f mwt.model -p cb_eval1.preds",
    "diff_files": {
      "stderr": "train-sets/ref/cb_eval1.stderr",
      "cb_eval1.preds": "pred-sets/ref/cb_eval1.preds"
    },
    "input_files": [
      "train-sets/cb_eval1"
    ]
  },
  {
    "id": 124,
    "desc": "cb_eval save/load #2",
    "vw_command": "-d train-sets/cb_eval2 -i mwt.model -p cb_eval2.preds",
    "diff_files": {
      "stderr": "train-sets/ref/cb_eval2.stderr",
      "cb_eval2.preds": "pred-sets/ref/cb_eval2.preds"
    },
    "input_files": [
      "train-sets/cb_eval2",
      "mwt.model"
    ],
    "depends_on": [
      123
    ]
  },
  {
    "id": 125,
    "desc": "arc-eager trasition-based dependency parser",
    "vw_command": "-k -c -d train-sets/wsj_small.dparser.vw.gz -b 20 --search_task dep_parser --search 26 --search_alpha 1e-5 --search_rollin mix_per_roll --search_rollout oracle --one_learner --search_history_length 3 --root_label 8 --transition_system 2 --passes 8",
    "diff_files": {
      "stderr": "train-sets/ref/search_dep_parser_arceager.stderr"
    },
    "input_files": [
      "train-sets/wsj_small.dparser.vw.gz"
    ]
  },
  {
    "id": 126,
    "desc": "recall tree hello world",
    "vw_command": "--quiet -d train-sets/gauss1k.dat.gz -f models/recall_tree_g100.model --recall_tree 100 -b 20 --loss_function logistic",
    "diff_files": {},
    "input_files": [
      "train-sets/gauss1k.dat.gz"
    ]
  },
  {
    "id": 127,
    "desc": "recall_tree hello world predict-from-saved-model",
    "vw_command": "-t -d train-sets/gauss1k.dat.gz -i models/recall_tree_g100.model",
    "diff_files": {
      "stderr": "train-sets/ref/recall_tree_gauss1k.stderr",
      "stdout": "train-sets/ref/recall_tree_gauss1k.stdout"
    },
    "input_files": [
      "train-sets/gauss1k.dat.gz",
      "models/recall_tree_g100.model"
    ],
    "depends_on": [
      126
    ]
  },
  {
    "id": 128,
    "desc": "cb_explore_adf with epsilon-greedy exploration",
    "vw_command": "--cb_explore_adf --epsilon 0.1 -d train-sets/cb_test.ldf --noconstant -p cbe_adf_epsilon.predict",
    "diff_files": {
      "stderr": "train-sets/ref/cbe_adf_epsilon.stderr",
      "cbe_adf_epsilon.predict": "pred-sets/ref/cbe_adf_epsilon.predict"
    },
    "input_files": [
      "train-sets/cb_test.ldf"
    ]
  },
  {
    "id": 129,
    "desc": "cb_explore_adf with softmax exploration",
    "vw_command": "--cb_explore_adf --softmax --lambda 1 -d train-sets/cb_test.ldf --noconstant -p cbe_adf_softmax.predict",
    "diff_files": {
      "stderr": "train-sets/ref/cbe_adf_softmax.stderr",
      "cbe_adf_softmax.predict": "pred-sets/ref/cbe_adf_softmax.predict"
    },
    "input_files": [
      "train-sets/cb_test.ldf"
    ]
  },
  {
    "id": 130,
    "desc": "cb_explore_adf with bagging exploration",
    "vw_command": "--cb_explore_adf --bag 3 -d train-sets/cb_test.ldf --noconstant -p cbe_adf_bag.predict",
    "diff_files": {
      "stderr": "train-sets/ref/cbe_adf_bag.stderr",
      "cbe_adf_bag.predict": "pred-sets/ref/cbe_adf_bag.predict"
    },
    "input_files": [
      "train-sets/cb_test.ldf"
    ]
  },
  {
    "id": 131,
    "desc": "cb_explore_adf with explore-first exploration",
    "vw_command": "--cb_explore_adf --first 2 -d train-sets/cb_test.ldf --noconstant -p cbe_adf_first.predict",
    "diff_files": {
      "stderr": "train-sets/ref/cbe_adf_first.stderr",
      "cbe_adf_first.predict": "pred-sets/ref/cbe_adf_first.predict"
    },
    "input_files": [
      "train-sets/cb_test.ldf"
    ]
  },
  {
    "id": 132,
    "desc": "train a poisson model",
    "vw_command": "--quiet -d train-sets/poisson.dat -f models/poisson.model --loss_function poisson --link poisson -b 2 -p poisson.train.predict",
    "diff_files": {
      "stderr": "train-sets/ref/poisson.train.stderr",
      "poisson.train.predict": "pred-sets/ref/poisson.train.predict"
    },
    "input_files": [
      "train-sets/poisson.dat"
    ]
  },
  {
    "id": 133,
    "desc": "train a poisson model without invariant updates",
    "vw_command": "--quiet -d train-sets/poisson.dat -f models/poisson.normalized.model --normalized --loss_function poisson --link poisson -b 2 -l 0.1 -p poisson.train.normalized.predict",
    "diff_files": {
      "stderr": "train-sets/ref/poisson.train.normalized.stderr",
      "poisson.train.normalized.predict": "pred-sets/ref/poisson.train.normalized.predict"
    },
    "input_files": [
      "train-sets/poisson.dat"
    ]
  },
  {
    "id": 134,
    "desc": "second order online learning",
    "vw_command": "--OjaNewton -d train-sets/0001.dat -f models/second_order.model -p second_order.predict",
    "diff_files": {
      "stderr": "train-sets/ref/second_order.stderr",
      "second_order.predict": "pred-sets/ref/second_order.predict"
    },
    "input_files": [
      "train-sets/0001.dat"
    ]
  },
  {
    "id": 135,
    "desc": "cb explore adf",
    "vw_command": "-d train-sets/cb_adf_crash_1.data -f models/cb_adf_crash.model --cb_explore_adf --epsilon 0.05",
    "diff_files": {
      "stderr": "train-sets/ref/cb_adf_crash1.stderr"
    },
    "input_files": [
      "train-sets/cb_adf_crash_1.data"
    ]
  },
  {
    "id": 136,
    "desc": "cb explore adf predict",
    "vw_command": "-d train-sets/cb_adf_crash_2.data -i models/cb_adf_crash.model -t",
    "diff_files": {
      "stderr": "train-sets/ref/cb_adf_crash2.stderr"
    },
    "input_files": [
      "train-sets/cb_adf_crash_2.data",
      "models/cb_adf_crash.model"
    ],
    "depends_on": [
      135
    ]
  },
  {
    "id": 137,
    "desc": "Fix for regression introduced by badeedb.. Ensure audit output continues to work correctly in the presence of anon features.. Github issue 1038 (https://github.com/JohnLangford/vowpal_wabbit/issues/1038)",
    "vw_command": "--audit -d train-sets/audit.dat --noconstant",
    "diff_files": {
      "stderr": "train-sets/ref/audit.stderr",
      "stdout": "train-sets/ref/audit.stdout"
    },
    "input_files": [
      "train-sets/audit.dat"
    ]
  },
  {
    "id": 138,
    "desc": "cb_explore_adf with cover exploration",
    "vw_command": "--cb_explore_adf --cover 3 -d train-sets/cb_test.ldf --noconstant -p cbe_adf_cover.predict",
    "diff_files": {
      "stderr": "train-sets/ref/cbe_adf_cover.stderr",
      "cbe_adf_cover.predict": "pred-sets/ref/cbe_adf_cover.predict"
    },
    "input_files": [
      "train-sets/cb_test.ldf"
    ]
  },
  {
    "id": 139,
    "desc": "cb_explore_adf with cover exploration + double robust",
    "vw_command": "--cb_explore_adf --cover 3 --cb_type dr -d train-sets/cb_test.ldf --noconstant -p cbe_adf_cover_dr.predict",
    "diff_files": {
      "stderr": "train-sets/ref/cbe_adf_cover_dr.stderr",
      "cbe_adf_cover_dr.predict": "pred-sets/ref/cbe_adf_cover_dr.predict"
    },
    "input_files": [
      "train-sets/cb_test.ldf"
    ]
  },
  {
    "id": 140,
    "desc": "marginal features",
    "vw_command": "--marginal f -d train-sets/marginal_features --noconstant --initial_numerator 0.5 --initial_denominator 1.0 --decay 0.001 --holdout_off -c -k --passes 100 -f marginal_model",
    "diff_files": {
      "stderr": "train-sets/ref/marginal.stderr"
    },
    "input_files": [
      "train-sets/marginal_features"
    ]
  },
  {
    "id": 141,
    "desc": "marginal features test",
    "vw_command": "-i marginal_model -d train-sets/marginal_features --noconstant -t",
    "diff_files": {
      "stderr": "train-sets/ref/marginal_test.stderr"
    },
    "input_files": [
      "train-sets/marginal_features",
      "marginal_model"
    ],
    "depends_on": [
      140
    ]
  },
  {
    "id": 142,
    "desc": "Evaluate exploration on contextal bandit data",
    "vw_command": "--explore_eval --epsilon 0.2 -d train-sets/cb_test.ldf --noconstant -p explore_eval.predict",
    "diff_files": {
      "stderr": "train-sets/ref/explore_eval.stderr",
      "explore_eval.predict": "pred-sets/ref/explore_eval.predict"
    },
    "input_files": [
      "train-sets/cb_test.ldf"
    ]
  },
  {
    "id": 143,
    "desc": "Test 1 using JSON",
    "vw_command": "-k -l 20 --initial_t 128000 --power_t 1 -d train-sets/0001.json --json --chain_hash -c --passes 8 --invariant --ngram 3 --skips 1 --holdout_off",
    "diff_files": {
      "stderr": "train-sets/ref/0001.json.stderr"
    },
    "input_files": [
      "train-sets/0001.json"
    ]
  },
  {
    "id": 144,
    "desc": "cb_explore_adf with cover exploration + double robust",
    "vw_command": "--cb_explore_adf --cover 3 --cb_type dr -d train-sets/cb_test.json --json --chain_hash --noconstant -p cbe_adf_cover_dr.predict",
    "diff_files": {
      "stderr": "train-sets/ref/cbe_adf_cover_dr.json.stderr",
      "cbe_adf_cover_dr.predict": "pred-sets/ref/cbe_adf_cover_dr.predict"
    },
    "input_files": [
      "train-sets/cb_test.json"
    ]
  },
  {
    "id": 145,
    "desc": "mix labeled and unlabeled examples with --bootstrap bug:. https://github.com/JohnLangford/vowpal_wabbit/issues/1111",
    "vw_command": "--bootstrap 2 -d train-sets/labeled-unlabeled-mix.dat",
    "diff_files": {
      "stderr": "train-sets/ref/labeled-unlabeled-mix.stderr"
    },
    "input_files": [
      "train-sets/labeled-unlabeled-mix.dat"
    ]
  },
  {
    "id": 146,
    "desc": "cb_explore_adf with cover exploration + double robust (using more than 256 examples)",
    "vw_command": "--cb_explore_adf --cover 3 --cb_type dr -d train-sets/cb_test256.json --json --chain_hash --noconstant -p cbe_adf_cover_dr256.predict",
    "diff_files": {
      "stderr": "train-sets/ref/cbe_adf_cover_dr256.json.stderr",
      "cbe_adf_cover_dr256.predict": "pred-sets/ref/cbe_adf_cover_dr256.predict"
    },
    "input_files": [
      "train-sets/cb_test256.json"
    ]
  },
  {
    "id": 147,
    "desc": "--scores --oaa",
    "vw_command": "-d train-sets/probabilities.dat --scores --oaa=4 -p oaa_scores.predict",
    "diff_files": {
      "stderr": "train-sets/ref/oaa_scores.stderr",
      "oaa_scores.predict": "pred-sets/ref/oaa_scores.predict"
    },
    "input_files": [
      "train-sets/probabilities.dat"
    ]
  },
  {
    "id": 148,
    "desc": "check cb_adf with direct method option",
    "vw_command": "--cb_adf -d train-sets/cb_test.ldf -p cb_adf_dm.predict --cb_type dm",
    "diff_files": {
      "stderr": "train-sets/ref/cb_adf_dm.stderr",
      "cb_adf_dm.predict": "pred-sets/ref/cb_adf_dm.predict"
    },
    "input_files": [
      "train-sets/cb_test.ldf"
    ]
  },
  {
    "id": 149,
    "desc": "initial_weight option is used",
    "diff_files": {
      "stderr": "train-sets/ref/initial_weight.stderr",
      "stdout": "train-sets/ref/initial_weight.stdout"
    },
    "bash_command": "echo \"1 | feature:1\" | {VW} -a --initial_weight 0.1 --initial_t 0.3"
  },
  {
    "id": 150,
    "desc": "Test --sparse_weights with 148",
    "vw_command": "--cb_adf -d train-sets/cb_test.ldf -p cb_adf_dm.predict --cb_type dm --sparse_weights",
    "diff_files": {
      "stderr": "train-sets/ref/sparse.stderr"
    },
    "input_files": [
      "train-sets/cb_test.ldf"
    ]
  },
  {
    "id": 151,
    "desc": "lrqfa",
    "vw_command": "--lrqfa aa3 -d train-sets/0080.dat",
    "diff_files": {
      "stderr": "train-sets/ref/0151.stderr"
    },
    "input_files": [
      "train-sets/0080.dat"
    ]
  },
  {
    "id": 152,
    "desc": "daemon on the foreground test",
    "diff_files": {
      "stdout": "test-sets/ref/vw-daemon.stdout"
    },
    "bash_command": "./daemon-test.sh --foreground --port 54250"
  },
  {
    "id": 153,
    "desc": "marginal features",
    "vw_command": "--marginal f -d train-sets/marginal_features --noconstant --initial_numerator 0.5 --initial_denominator 1.0 --decay 0.001 --holdout_off -c -k --passes 100 --compete",
    "diff_files": {
      "stderr": "train-sets/ref/marginal_compete.stderr"
    },
    "input_files": [
      "train-sets/marginal_features"
    ]
  },
  {
    "id": 154,
    "desc": "ignore linear",
    "vw_command": "-k --cache_file ignore_linear.cache --passes 10000 --holdout_off -d train-sets/0154.dat --noconstant --ignore_linear x -q xx",
    "diff_files": {
      "stderr": "train-sets/ref/ignore_linear.stderr"
    },
    "input_files": [
      "train-sets/0154.dat"
    ]
  },
  {
    "id": 155,
    "desc": "checking audit_regressor with --save_resume model",
    "vw_command": "-d train-sets/0001.dat -i models/0097.model --save_resume --audit_regressor 0097.audit_regr",
    "diff_files": {
      "stderr": "train-sets/ref/0097.audit_regr.stderr",
      "0097.audit_regr": "train-sets/ref/0097.audit_regr"
    },
    "input_files": [
      "train-sets/0001.dat",
      "models/0097.model"
    ],
    "depends_on": [
      97
    ]
  },
  {
    "id": 156,
    "desc": "--cubic regression verification",
    "diff_files": {},
    "bash_command": "./cubic-test.sh {VW}"
  },
  {
    "id": 157,
    "desc": "save_resume without --preserve_performce_counters does not alter performance counters over multiple passes",
    "vw_command": "-d train-sets/0001.dat -f models/sr.model --passes 2 -c -k -P 50 --save_resume",
    "diff_files": {
      "stderr": "train-sets/ref/157.stderr"
    },
    "input_files": [
      "train-sets/0001.dat"
    ]
  },
  {
    "id": 158,
    "desc": "test decision service json parsing",
    "vw_command": "-d train-sets/decisionservice.json --dsjson --cb_explore_adf --epsilon 0.2 --quadratic GT -P 1 -p cbe_adf_dsjson.predict",
    "diff_files": {
      "stderr": "train-sets/ref/cbe_adf_dsjson.stderr",
      "cbe_adf_dsjson.predict": "pred-sets/ref/cbe_adf_dsjson.predict"
    },
    "input_files": [
      "train-sets/decisionservice.json"
    ]
  },
  {
    "id": 159,
    "desc": "test --bootstrap & --binary interaction",
    "vw_command": "-d train-sets/rcv1_mini.dat --bootstrap 5 --binary -c -k --passes 2",
    "diff_files": {
      "stderr": "train-sets/ref/bootstrap_and_binary.stderr"
    },
    "input_files": [
      "train-sets/rcv1_mini.dat"
    ]
  },
  {
    "id": 160,
    "desc": "test --bootstrap & --oaa interaction. (Also adds -q :: and -P1 to get & verify perfect predictions in 2nd pass)",
    "vw_command": "-d train-sets/multiclass --bootstrap 4 --oaa 10 -q :: --leave_duplicate_interactions -c -k --passes 2 --holdout_off -P1",
    "diff_files": {
      "stderr": "train-sets/ref/bootstrap_and_oaa.stderr"
    },
    "input_files": [
      "train-sets/multiclass"
    ]
  },
  {
    "id": 161,
    "desc": "--classweight",
    "vw_command": "-d train-sets/0001.dat --classweight 1:2,0:3.1,-1:5",
    "diff_files": {
      "stderr": "train-sets/ref/classweight.stderr"
    },
    "input_files": [
      "train-sets/0001.dat"
    ]
  },
  {
    "id": 162,
    "desc": "--classweight with multiclass",
    "vw_command": "--oaa 10 -d train-sets/multiclass --classweight 4:0,7:0.1,2:10 --classweight 10:3",
    "diff_files": {
      "stderr": "train-sets/ref/classweight_multiclass.stderr"
    },
    "input_files": [
      "train-sets/multiclass"
    ]
  },
  {
    "id": 163,
    "desc": "--classweight with multiclass",
    "vw_command": "--recall_tree 10 -d train-sets/multiclass --classweight 4:0,7:0.1 --classweight 2:10,10:3",
    "diff_files": {
      "stderr": "train-sets/ref/classweight_recall_tree.stderr"
    },
    "input_files": [
      "train-sets/multiclass"
    ]
  },
  {
    "id": 164,
    "desc": "cs_active low mellowness",
    "vw_command": "--cs_active 3 -d train-sets/cs_test --cost_max 2 --mellowness 0.01 --simulation --adax",
    "diff_files": {
      "stderr": "train-sets/ref/cs_active_0.01.stderr"
    },
    "input_files": [
      "train-sets/cs_test"
    ]
  },
  {
    "id": 165,
    "desc": "cs_active high mellowness",
    "vw_command": "--cs_active 3 -d train-sets/cs_test --cost_max 2 --mellowness 1.0 --simulation --adax",
    "diff_files": {
      "stderr": "train-sets/ref/cs_active_1.0.stderr"
    },
    "input_files": [
      "train-sets/cs_test"
    ]
  },
  {
    "id": 166,
    "desc": "hash_seed train",
    "vw_command": "--hash_seed 5 -d train-sets/rcv1_mini.dat --holdout_off --passes 2 -f hash_seed5.model -c -k --ngram 2 -q ::",
    "diff_files": {
      "stderr": "train-sets/ref/hash_seed_train.stderr"
    },
    "input_files": [
      "train-sets/rcv1_mini.dat"
    ]
  },
  {
    "id": 167,
    "desc": "hash_seed test",
    "vw_command": "-d train-sets/rcv1_mini.dat -i hash_seed5.model -t",
    "diff_files": {
      "stderr": "train-sets/ref/hash_seed_test.stderr"
    },
    "input_files": [
      "train-sets/rcv1_mini.dat",
      "hash_seed5.model"
    ],
    "depends_on": [
      166
    ]
  },
  {
    "id": 168,
    "desc": "test cb with dm",
    "vw_command": "-d train-sets/rcv1_raw_cb_small.vw -t -i cb_dm.reg",
    "diff_files": {
      "stderr": "train-sets/ref/rcv1_raw_cb_dm_test.stderr"
    },
    "input_files": [
      "train-sets/rcv1_raw_cb_small.vw",
      "cb_dm.reg"
    ],
    "depends_on": [
      41
    ]
  },
  {
    "id": 169,
    "desc": "test cbify large",
    "vw_command": "-d train-sets/rcv1_multiclass.dat --cbify 2 --epsilon 0.05",
    "diff_files": {
      "stderr": "train-sets/ref/rcv1_multiclass.stderr"
    },
    "input_files": [
      "train-sets/rcv1_multiclass.dat"
    ]
  },
  {
    "id": 170,
    "desc": "cbify adf, epsilon-greedy",
    "vw_command": "--cbify 10 --cb_explore_adf --epsilon 0.05 -d train-sets/multiclass",
    "diff_files": {
      "stderr": "train-sets/ref/cbify_epsilon_adf.stderr"
    },
    "input_files": [
      "train-sets/multiclass"
    ]
  },
  {
    "id": 171,
    "desc": "cbify cs, epsilon-greedy",
    "vw_command": "--cbify 3 --cbify_cs --epsilon 0.05 -d train-sets/cs_cb",
    "diff_files": {
      "stderr": "train-sets/ref/cbify_epsilon_cs.stderr"
    },
    "input_files": [
      "train-sets/cs_cb"
    ]
  },
  {
    "id": 172,
    "desc": "cbify adf cs, epsilon-greedy",
    "vw_command": "--cbify 3 --cbify_cs --cb_explore_adf --epsilon 0.05 -d train-sets/cs_cb",
    "diff_files": {
      "stderr": "train-sets/ref/cbify_epsilon_cs_adf.stderr"
    },
    "input_files": [
      "train-sets/cs_cb"
    ]
  },
  {
    "id": 173,
    "desc": "cbify adf, regcb",
    "vw_command": "--cbify 10 --cb_explore_adf --cb_type mtr --regcb --mellowness 0.01 -d train-sets/multiclass",
    "diff_files": {
      "stderr": "train-sets/ref/cbify_regcb.stderr"
    },
    "input_files": [
      "train-sets/multiclass"
    ]
  },
  {
    "id": 174,
    "desc": "cbify adf, regcbopt",
    "vw_command": "--cbify 10 --cb_explore_adf --cb_type mtr --regcbopt --mellowness 0.01 -d train-sets/multiclass",
    "diff_files": {
      "stderr": "train-sets/ref/cbify_regcbopt.stderr"
    },
    "input_files": [
      "train-sets/multiclass"
    ]
  },
  {
    "id": 175,
    "desc": "cbify ldf, regcbopt",
    "vw_command": "-d train-sets/cs_test.ldf --cbify_ldf --cb_type mtr --regcbopt --mellowness 0.01",
    "diff_files": {
      "stderr": "train-sets/ref/cbify_ldf_regcbopt.stderr"
    },
    "input_files": [
      "train-sets/cs_test.ldf"
    ]
  },
  {
    "id": 176,
    "desc": "same model on cluster mode",
    "diff_files": {},
    "bash_command": "./same-model-test.sh"
  },
  {
    "id": 177,
    "desc": "check --audit output is reproducible",
    "diff_files": {
      "stdout": "train-sets/ref/audit2.stdout"
    },
    "bash_command": "printf '3 |f a b c |e x y z\\n2 |f a y c |e x\\n' | {VW} --oaa 3 -q ef --audit"
  },
  {
    "id": 178,
    "desc": "cb_adf, sharedfeatures",
    "vw_command": "--dsjson --chain_hash --cb_adf -d train-sets/no_shared_features.json",
    "diff_files": {
      "stderr": "train-sets/ref/no_shared_features.stderr"
    },
    "input_files": [
      "train-sets/no_shared_features.json"
    ]
  },
  {
    "id": 179,
    "desc": "warm_cb warm start",
    "vw_command": "--warm_cb 10 --cb_explore_adf --cb_type mtr --epsilon 0.05 --warm_start 3 --interaction 7 --choices_lambda 8 --warm_start_update --interaction_update -d train-sets/multiclass",
    "diff_files": {
      "stderr": "train-sets/ref/warm_cb.stderr"
    },
    "input_files": [
      "train-sets/multiclass"
    ]
  },
  {
    "id": 180,
    "desc": "warm_cb warm start with lambda set containing 0/1",
    "vw_command": "--warm_cb 10 --cb_explore_adf --cb_type mtr --epsilon 0.05 --warm_start 3 --interaction 7 --choices_lambda 8 --lambda_scheme 2 --warm_start_update --interaction_update -d train-sets/multiclass",
    "diff_files": {
      "stderr": "train-sets/ref/warm_cb_lambda_zeroone.stderr"
    },
    "input_files": [
      "train-sets/multiclass"
    ]
  },
  {
    "id": 181,
    "desc": "warm_cb warm start with warm start update turned off",
    "vw_command": "--warm_cb 10 --cb_explore_adf --cb_type mtr --epsilon 0.05 --warm_start 3 --interaction 7 --choices_lambda 8 --interaction_update -d train-sets/multiclass",
    "diff_files": {
      "stderr": "train-sets/ref/warm_cb_no_ws_upd.stderr"
    },
    "input_files": [
      "train-sets/multiclass"
    ]
  },
  {
    "id": 182,
    "desc": "warm_cb warm start with interaction update turned off",
    "vw_command": "--warm_cb 10 --cb_explore_adf --cb_type mtr --epsilon 0.0 --warm_start 3 --interaction 7 --choices_lambda 8 --warm_start_update -d train-sets/multiclass",
    "diff_files": {
      "stderr": "train-sets/ref/warm_cb_no_int_upd.stderr"
    },
    "input_files": [
      "train-sets/multiclass"
    ]
  },
  {
    "id": 183,
    "desc": "warm_cb warm start with bandit warm start type (Sim-Bandit)",
    "vw_command": "--warm_cb 10 --cb_explore_adf --cb_type mtr --epsilon 0.05 --warm_start 3 --interaction 7 --choices_lambda 1 --warm_start_update --interaction_update --sim_bandit -d train-sets/multiclass",
    "diff_files": {
      "stderr": "train-sets/ref/warm_cb_simbandit.stderr"
    },
    "input_files": [
      "train-sets/multiclass"
    ]
  },
  {
    "id": 184,
    "desc": "warm_cb warm start with CYC supervised corruption",
    "vw_command": "--warm_cb 10 --cb_explore_adf --cb_type mtr --epsilon 0.05 --warm_start 3 --interaction 7 --choices_lambda 8 --warm_start_update --interaction_update --corrupt_type_warm_start 2 --corrupt_prob_warm_start 0.5 -d train-sets/multiclass",
    "diff_files": {
      "stderr": "train-sets/ref/warm_cb_cyc.stderr"
    },
    "input_files": [
      "train-sets/multiclass"
    ]
  },
  {
    "id": 185,
    "desc": "warm_cb warm start with input cost-sensitive examples",
    "vw_command": "--warm_cb 3 --cb_explore_adf --cb_type mtr --epsilon 0.05 --warm_start 1 --interaction 2 --choices_lambda 8 --warm_start_update --interaction_update --warm_cb_cs -d train-sets/cs_cb",
    "diff_files": {
      "stderr": "train-sets/ref/warm_cb_cs.stderr"
    },
    "input_files": [
      "train-sets/cs_cb"
    ]
  },
  {
    "id": 186,
    "desc": "test counting examples with holdout_after option",
    "vw_command": "-k -P 100 --holdout_after 500 -d train-sets/0002.dat",
    "diff_files": {
      "stderr": "train-sets/ref/holdout_after.stderr"
    },
    "input_files": [
      "train-sets/0002.dat"
    ]
  },
  {
    "id": 187,
    "desc": "test counting examples with holdout_after option with 2 passes on the training set",
    "vw_command": "-k -P 100 --holdout_after 500 -d train-sets/0002.dat -c --passes 2",
    "diff_files": {
      "stderr": "train-sets/ref/holdout_after_2passes.stderr"
    },
    "input_files": [
      "train-sets/0002.dat"
    ]
  },
  {
    "id": 188,
    "desc": "test cb_adf with softmax",
    "vw_command": "--cb_adf --rank_all -d train-sets/cb_adf_sm.data -p cb_adf_sm.predict --cb_type sm",
    "diff_files": {
      "stderr": "train-sets/ref/cb_adf_sm.stderr",
      "cb_adf_sm.predict": "pred-sets/ref/cb_adf_sm.predict"
    },
    "input_files": [
      "train-sets/cb_adf_sm.data"
    ]
  },
  {
    "id": 189,
    "desc": "test dsjson parser correctly processes checkpoint and dangling observation lines",
    "vw_command": "-d train-sets/b1848_dsjson_parser_regression.txt --dsjson --chain_hash --cb_explore_adf -P 1 --extra_metrics metrics_skip.json",
    "diff_files": {
      "stderr": "train-sets/ref/b1848_dsjson_parser_regression.stderr",
      "metrics_skip.json": "test-sets/ref/metrics_skip.json"
    },
    "input_files": [
      "train-sets/b1848_dsjson_parser_regression.txt"
    ]
  },
  {
    "id": 190,
    "desc": "one-against-all with subsampling",
    "vw_command": "-k --oaa 10 --oaa_subsample 5 -c --passes 10 -d train-sets/multiclass --holdout_off",
    "diff_files": {
      "stderr": "train-sets/ref/oaa_subsample.stderr"
    },
    "input_files": [
      "train-sets/multiclass"
    ]
  },
  {
    "id": 191,
    "desc": "train coin betting",
    "vw_command": "-k -d train-sets/0001.dat -f models/ftrl_coin.model --passes 1 --coin",
    "diff_files": {
      "stderr": "train-sets/ref/ftrl_coin.stderr"
    },
    "input_files": [
      "train-sets/0001.dat"
    ]
  },
  {
    "id": 192,
    "desc": "test coin betting",
    "vw_command": "-k -t -d train-sets/0001.dat -i models/ftrl_coin.model -p ftrl_coin.predict",
    "diff_files": {
      "stderr": "test-sets/ref/ftrl_coin.stderr",
      "ftrl_coin.predict": "pred-sets/ref/ftrl_coin.predict"
    },
    "input_files": [
      "train-sets/0001.dat",
      "models/ftrl_coin.model"
    ],
    "depends_on": [
      191
    ]
  },
  {
    "id": 193,
    "desc": "malformed examples, onethread, strict_parse failure",
    "diff_files": {
      "stderr": "train-sets/ref/malformed-onethread-strict_parse.stderr"
    },
    "bash_command": "./negative-test.sh {VW} -d train-sets/malformed.dat --onethread --strict_parse"
  },
  {
    "id": 194,
    "desc": "malformed examples, strict_parse failure",
    "diff_files": {
      "stderr": "train-sets/ref/malformed-strict_parse.stderr"
    },
    "bash_command": "./negative-test.sh {VW} -d train-sets/malformed.dat --strict_parse"
  },
  {
    "id": 195,
    "desc": "malformed examples success",
    "vw_command": "-d train-sets/malformed.dat --onethread",
    "diff_files": {
      "stderr": "train-sets/ref/malformed.stderr"
    },
    "input_files": [
      "train-sets/malformed.dat"
    ]
  },
  {
    "id": 196,
    "desc": "online contextual memory tree",
    "vw_command": "-d train-sets/rcv1_smaller.dat --memory_tree 10 --learn_at_leaf --max_number_of_labels 2 --dream_at_update 0 --dream_repeats 3 --online --leaf_example_multiplier 10 --alpha 0.1 -l 0.001 -b 15 --passes 1 --loss_function squared --holdout_off",
    "diff_files": {
      "stderr": "train-sets/ref/cmt_rcv1_smaller_online.stderr"
    },
    "input_files": [
      "train-sets/rcv1_smaller.dat"
    ]
  },
  {
    "id": 197,
    "desc": "offline contextual memory tree",
    "vw_command": "-d train-sets/rcv1_smaller.dat -k --memory_tree 10 --learn_at_leaf --max_number_of_labels 2 --dream_at_update 0 --dream_repeats 3 --leaf_example_multiplier 10 --alpha 0.1 -l 0.001 -b 15 -c --passes 2 --loss_function squared --holdout_off",
    "diff_files": {
      "stderr": "train-sets/ref/cmt_rcv1_smaller_offline.stderr"
    },
    "input_files": [
      "train-sets/rcv1_smaller.dat"
    ]
  },
  {
    "id": 198,
    "desc": "test cb_sample",
    "vw_command": "--cb_sample --cb_explore_adf -d test-sets/cb_sample_seed.data -p cb_sample_seed.predict --random_seed 1234",
    "diff_files": {
      "cb_sample_seed.predict": "pred-sets/ref/cb_sample_seed.predict"
    },
    "input_files": [
      "test-sets/cb_sample_seed.data"
    ]
  },
  {
    "id": 199,
    "desc": "CCB train then test",
    "vw_command": "-d train-sets/ccb_test.dat --ccb_explore_adf -p ccb_test.predict",
    "diff_files": {
      "stderr": "train-sets/ref/ccb_test.stderr",
      "ccb_test.predict": "train-sets/ref/ccb_test.predict"
    },
    "input_files": [
      "train-sets/ccb_test.dat"
    ]
  },
  {
    "id": 200,
    "desc": "cb_explore_adf with huge lambda softmax exploration",
    "vw_command": "--cb_explore_adf --softmax --lambda 100000 -d train-sets/cb_test.ldf --noconstant -p cbe_adf_softmax_biglambda.predict",
    "diff_files": {
      "stderr": "train-sets/ref/cbe_adf_softmax_biglambda.stderr",
      "cbe_adf_softmax_biglambda.predict": "pred-sets/ref/cbe_adf_softmax_biglambda.predict"
    },
    "input_files": [
      "train-sets/cb_test.ldf"
    ]
  },
  {
    "id": 201,
    "desc": "Test memory corruption issue in ccb_explore_adf where mtr was leaving a prediction behind",
    "vw_command": "--ccb_explore_adf --ring_size 7 -d train-sets/ccb_reuse_small.data",
    "diff_files": {
      "stderr": "train-sets/ref/ccb_reuse_small.stderr"
    },
    "input_files": [
      "train-sets/ccb_reuse_small.data"
    ]
  },
  {
    "id": 202,
    "desc": "Test memory corruption issue in ccb_explore_adf where mtr was leaving a prediction behind",
    "vw_command": "--ccb_explore_adf --ring_size 20 --dsjson --chain_hash -d train-sets/ccb_reuse_medium.dsjson",
    "diff_files": {
      "stderr": "train-sets/ref/ccb_reuse_medium.stderr"
    },
    "input_files": [
      "train-sets/ccb_reuse_medium.dsjson"
    ]
  },
  {
    "id": 203,
    "desc": "Basic test of cluster. Can't use the VW replacer as it will think this is a VW command append things like --onethread",
    "diff_files": {
      "stderr": "test-sets/ref/cluster.stderr",
      "stdout": "test-sets/ref/cluster.stdout",
      "cluster.predict": "pred-sets/ref/cluster.predict"
    },
    "bash_command": "python3 ./cluster_test.py --vw {VW} --spanning_tree {SPANNING_TREE}  --test_file test-sets/0001.dat --data_files train-sets/0001.dat train-sets/0002.dat  --prediction_file cluster.predict"
  },
  {
    "id": 204,
    "desc": "Test if options that are negative numbers are handled correctly",
    "vw_command": "--classweight -1:0.5 --no_stdin",
    "diff_files": {
      "stderr": "test-sets/ref/negative-num-option.stderr"
    }
  },
  {
    "id": 205,
    "desc": "test cb_dro with softmax",
    "vw_command": "--cb_dro --cb_adf --rank_all -d train-sets/cb_adf_sm.data -p cb_dro_adf_sm.predict --cb_type sm",
    "diff_files": {
      "stderr": "train-sets/ref/cb_dro_adf_sm.stderr",
      "cb_dro_adf_sm.predict": "pred-sets/ref/cb_dro_adf_sm.predict"
    },
    "input_files": [
      "train-sets/cb_adf_sm.data"
    ]
  },
  {
    "id": 206,
    "desc": "Tests segfault that used to happen when audit, cache and interactions were combined.",
    "vw_command": "-c -k --passes 2 -d train-sets/cache_interaction_audit.txt -q st --audit",
    "diff_files": {
      "stdout": "train-sets/ref/cache_interaction_audit.stdout",
      "stderr": "train-sets/ref/cache_interaction_audit.stderr"
    },
    "input_files": [
      "train-sets/cache_interaction_audit.txt"
    ]
  },
  {
    "id": 207,
    "desc": "Enable chain hash option for json example",
    "diff_files": {
      "stderr": "test-sets/ref/chain_hash_json_test.stderr",
      "stdout": "test-sets/ref/chain_hash_json_test.stdout",
      "chain_hash_json_result.cmp": "test-sets/ref/chain_hash_json_result.cmp"
    },
    "bash_command": "{VW} --audit --json --chain_hash -d train-sets/chain_hash_json_test.json --invert_hash chain_hash_json_result.cmp --chain_hash &&  tail -n +2 chain_hash_json_result.cmp > chain_hash_json_result.cmp.new &&  rm chain_hash_json_result.cmp &&  mv chain_hash_json_result.cmp.new chain_hash_json_result.cmp"
  },
  {
    "id": 208,
    "desc": "Enable chain hash option for text example",
    "diff_files": {
      "stderr": "test-sets/ref/chain_hash_text_result.stderr",
      "stdout": "test-sets/ref/chain_hash_text_result.stdout",
      "chain_hash_text_result.cmp": "test-sets/ref/chain_hash_text_result.cmp"
    },
    "bash_command": "{VW} --audit -d train-sets/chain_hash_text_test.dat --invert_hash chain_hash_text_result.cmp --chain_hash &&  tail -n +2 chain_hash_text_result.cmp > chain_hash_text_result.cmp.new &&  rm chain_hash_text_result.cmp &&  mv chain_hash_text_result.cmp.new chain_hash_text_result.cmp"
  },
  {
    "id": 209,
    "desc": "Test override epsilon value saved in a model",
    "vw_command": "-i model-sets/epsilon.model -d train-sets/override_epsilon.txt --epsilon 0.3 -p override_epsilon.preds",
    "diff_files": {
      "stderr": "pred-sets/ref/override_epsilon.stderr",
      "override_epsilon.preds": "pred-sets/ref/override_epsilon.preds"
    },
    "input_files": [
      "train-sets/override_epsilon.txt",
      "model-sets/epsilon.model"
    ]
  },
  {
    "id": 210,
    "desc": "Ensure that all weights that exist in the model are present in the invert_hash output. Even if Audit did not see it.. SkipC# - Do not remove this - this test breaks test generation by creating an infinite sized list containing this test case (many times)",
    "diff_files": {
      "inv_hash_load_model.invert.txt": "train-sets/ref/inv_hash_load_model.invert.txt",
      "inv_hash_load_model.readable.txt": "train-sets/ref/inv_hash_load_model.readable.txt"
    },
    "bash_command": "{VW} -d train-sets/inv_hash_load_model_data1.txt -f inv_hash_load_model.vw --noconstant  && {VW} -d train-sets/inv_hash_load_model_data2.txt -i inv_hash_load_model.vw --noconstant --readable_model inv_hash_load_model.readable.txt --invert_hash inv_hash_load_model.invert.txt"
  },
  {
    "id": 211,
    "desc": "cb_explore_adf with rnd exploration",
    "vw_command": "--cb_explore_adf --rnd 1 -d train-sets/cb_test.ldf --noconstant -p cbe_adf_rnd.predict",
    "diff_files": {
      "stderr": "train-sets/ref/cbe_adf_rnd.stderr",
      "cbe_adf_rnd.predict": "pred-sets/ref/cbe_adf_rnd.predict"
    },
    "input_files": [
      "train-sets/cb_test.ldf"
    ]
  },
  {
    "id": 212,
    "desc": "Slates sanity check",
    "vw_command": "--slates -d train-sets/slates_simple.txt -p slates_simple.predict",
    "diff_files": {
      "stderr": "train-sets/ref/slates_simple.stderr",
      "slates_simple.predict": "pred-sets/ref/slates_simple.predict"
    },
    "input_files": [
      "train-sets/slates_simple.txt"
    ]
  },
  {
    "id": 213,
    "desc": "offset_tree, 2 actions",
    "vw_command": "--ot 2 -k -d train-sets/offset_tree_000.dat -p offset_tree_000.pred -P 1",
    "diff_files": {
      "stderr": "test-sets/ref/offset_tree_000.stderr",
      "offset_tree_000.pred": "pred-sets/ref/offset_tree_000.pred"
    },
    "input_files": [
      "train-sets/offset_tree_000.dat"
    ]
  },
  {
    "id": 214,
    "desc": "offset_tree, 3 actions",
    "vw_command": "--ot 3 -k -d train-sets/offset_tree_001.dat -p offset_tree_001.pred -P 1",
    "diff_files": {
      "stderr": "test-sets/ref/offset_tree_001.stderr",
      "offset_tree_001.pred": "pred-sets/ref/offset_tree_001.pred"
    },
    "input_files": [
      "train-sets/offset_tree_001.dat"
    ]
  },
  {
    "id": 215,
    "desc": "offset_tree, 4 actions",
    "vw_command": "--ot 4 -k -d train-sets/offset_tree_002.dat -p offset_tree_002.pred -P 1",
    "diff_files": {
      "stderr": "test-sets/ref/offset_tree_002.stderr",
      "offset_tree_002.pred": "pred-sets/ref/offset_tree_002.pred"
    },
    "input_files": [
      "train-sets/offset_tree_002.dat"
    ]
  },
  {
    "id": 216,
    "desc": "Regression test for crash on unlabelled data",
    "vw_command": "--dsjson --chain_hash --slates -d train-sets/slates_simple_unlabeled.dsjson",
    "diff_files": {
      "stderr": "train-sets/ref/slates_simple_unlabeled.stderr"
    },
    "input_files": [
      "train-sets/slates_simple_unlabeled.dsjson"
    ]
  },
  {
    "id": 217,
    "desc": "check plt training",
    "vw_command": "-d train-sets/multilabel -f plt.model --plt 10 --sgd",
    "diff_files": {
      "stderr": "train-sets/ref/plt_multilabel.stderr"
    },
    "input_files": [
      "train-sets/multilabel"
    ]
  },
  {
    "id": 218,
    "desc": "check default plt prediction",
    "vw_command": "-t -d train-sets/multilabel -i plt.model -p plt_multilabel.predict",
    "diff_files": {
      "stderr": "train-sets/ref/plt_multilabel_predict.stderr",
      "plt_multilabel.predict": "pred-sets/ref/plt_multilabel.predict"
    },
    "input_files": [
      "train-sets/multilabel",
      "plt.model"
    ],
    "depends_on": [
      217
    ]
  },
  {
    "id": 219,
    "desc": "check plt top-1 prediction",
    "vw_command": "-t -d train-sets/multilabel -i plt.model -p plt_top1_multilabel.predict --top_k 1",
    "diff_files": {
      "stderr": "train-sets/ref/plt_top1_multilabel_predict.stderr",
      "plt_top1_multilabel.predict": "pred-sets/ref/plt_top1_multilabel.predict"
    },
    "input_files": [
      "train-sets/multilabel",
      "plt.model"
    ],
    "depends_on": [
      217
    ]
  },
  {
    "id": 220,
    "desc": "daemon test with json",
    "diff_files": {
      "stdout": "test-sets/ref/vw-daemon.stdout"
    },
    "bash_command": "./daemon-test.sh --json --port 54251"
  },
  {
    "id": 221,
    "desc": "cbify adf, squarecb",
    "vw_command": "--cbify 10 --cb_explore_adf --cb_type mtr --squarecb --gamma_scale 500 -d train-sets/multiclass",
    "diff_files": {
      "stderr": "train-sets/ref/cbify_squarecb.stderr"
    },
    "input_files": [
      "train-sets/multiclass"
    ]
  },
  {
    "id": 222,
    "desc": "cbify adf, squarecb-elim",
    "vw_command": "--cbify 10 --cb_explore_adf --cb_type mtr --squarecb --elim --gamma_scale 10 --mellowness 0.001 -d train-sets/multiclass",
    "diff_files": {
      "stderr": "train-sets/ref/cbify_squarecb_elim.stderr"
    },
    "input_files": [
      "train-sets/multiclass"
    ]
  },
  {
    "id": 223,
    "desc": "cbify ldf, squarecb",
    "vw_command": "-d train-sets/cs_test.ldf --cbify_ldf --cb_type mtr --squarecb --gamma_scale 500",
    "diff_files": {
      "stderr": "train-sets/ref/cbify_ldf_squarecb.stderr"
    },
    "input_files": [
      "train-sets/cs_test.ldf"
    ]
  },
  {
    "id": 224,
    "desc": "cbify ldf, squarecb-elim",
    "vw_command": "-d train-sets/cs_test.ldf --cbify_ldf --cb_type mtr --squarecb --elim --gamma_scale 10 --mellowness 0.001",
    "diff_files": {
      "stderr": "train-sets/ref/cbify_ldf_squarecb_elim.stderr"
    },
    "input_files": [
      "train-sets/cs_test.ldf"
    ]
  },
  {
    "id": 225,
    "desc": "cbify regression dataset.  Use it with cats.",
    "vw_command": "--cbify 4 --cbify_reg --min_value=185 --max_value=23959 --bandwidth 3000 -d train-sets/regression/cbify-reg.dat --passes 1 -b 18 --coin --loss_option 1",
    "diff_files": {
      "stderr": "train-sets/ref/cbify-reg-cats.stderr"
    },
    "input_files": [
      "train-sets/regression/cbify-reg.dat"
    ]
  },
  {
    "id": 226,
    "desc": "cats train",
    "vw_command": "--cats 4 --min_value=185 --max_value=23959 --bandwidth 3000 -d train-sets/cats.acpx --passes 1 -b 18 --coin --loss_option 1 -f cats.model",
    "diff_files": {
      "stderr": "train-sets/ref/cats-train.stderr"
    },
    "input_files": [
      "train-sets/cats.acpx"
    ]
  },
  {
    "id": 227,
    "desc": "cats predict",
    "vw_command": "-d train-sets/cats.acpx -i cats.model -p cats.predict",
    "diff_files": {
      "stderr": "train-sets/ref/cats-predict.stderr",
      "cats.predict": "pred-sets/ref/cats.predict"
    },
    "input_files": [
      "train-sets/cats.acpx",
      "cats.model"
    ],
    "depends_on": [
      226
    ]
  },
  {
    "id": 228,
    "desc": "cats-pdf train",
    "vw_command": "--cats_pdf 4 --min_value=185 --max_value=23959 --bandwidth 2000 -d train-sets/cats.acpx --passes 1 -b 18 --coin --loss_option 1 -f cats-pdf.model",
    "diff_files": {
      "stderr": "train-sets/ref/cats-pdf-train.stderr"
    },
    "input_files": [
      "train-sets/cats.acpx"
    ]
  },
  {
    "id": 229,
    "desc": "cats-pdf predict",
    "vw_command": "-d train-sets/cats.acpx -i cats-pdf.model -p cats-pdf.predict",
    "diff_files": {
      "stderr": "train-sets/ref/cats-pdf-predict.stderr",
      "cats-pdf.predict": "pred-sets/ref/cats-pdf.predict"
    },
    "input_files": [
      "train-sets/cats.acpx",
      "cats-pdf.model"
    ],
    "depends_on": [
      228
    ]
  },
  {
    "id": 230,
    "desc": "cbify-reg",
    "vw_command": "--cbify 2048 --cbify_reg --min_value=185 --max_value=23959 --bandwidth 10000 -d train-sets/regression/cbify-reg.dat --coin --loss_option 1",
    "diff_files": {
      "stderr": "train-sets/ref/cbify_reg.stderr"
    },
    "input_files": [
      "train-sets/regression/cbify-reg.dat"
    ]
  },
  {
    "id": 231,
    "desc": "cbify-reg cb_discrete",
    "vw_command": "--cbify 2048 --cbify_reg --cb_discrete --min_value=185 --max_value=23959 -d train-sets/regression/cbify-reg.dat --coin --loss_option 1",
    "diff_files": {
      "stderr": "train-sets/ref/cbify_reg_discrete.stderr"
    },
    "input_files": [
      "train-sets/regression/cbify-reg.dat"
    ]
  },
  {
    "id": 232,
    "desc": "cbify-reg discrete cats_tree",
    "vw_command": "--cbify 2048 --cbify_reg --cb_discrete --cats_tree 2048 --min_value=185 --max_value=23959 -d train-sets/regression/cbify-reg.dat --coin --loss_option 1",
    "diff_files": {
      "stderr": "train-sets/ref/cbify_reg_discrete_cats.stderr"
    },
    "input_files": [
      "train-sets/regression/cbify-reg.dat"
    ]
  },
  {
    "id": 233,
    "desc": "CCB first slot loss",
    "vw_command": "-d train-sets/ccb_losses.txt --ccb_explore_adf --epsilon 0 --cb_type ips",
    "diff_files": {
      "stderr": "train-sets/ref/ccb_1slot_loss.stderr"
    },
    "input_files": [
      "train-sets/ccb_losses.txt"
    ]
  },
  {
    "id": 234,
    "desc": "CCB all slots loss",
    "vw_command": "-d train-sets/ccb_losses.txt --ccb_explore_adf --epsilon 0 --cb_type ips --all_slots_loss",
    "diff_files": {
      "stderr": "train-sets/ref/ccb_allslots_loss.stderr"
    },
    "input_files": [
      "train-sets/ccb_losses.txt"
    ]
  },
  {
    "id": 235,
    "desc": "big feature poison test 1",
    "vw_command": "-d train-sets/big_feature_poison.dat --interactions aaaaa --noconstant",
    "diff_files": {
      "stderr": "train-sets/ref/big_feature_poison.stderr",
      "stdout": "train-sets/ref/big_feature_poison.stdout"
    },
    "input_files": [
      "train-sets/big_feature_poison.dat"
    ]
  },
  {
    "id": 236,
    "desc": "big feature poison test 2",
    "vw_command": "-d train-sets/big_feature_poison.dat --interactions aaaaa --noconstant --power_t 0",
    "diff_files": {
      "stderr": "train-sets/ref/big_feature_poison_2.stderr",
      "stdout": "train-sets/ref/big_feature_poison_2.stdout"
    },
    "input_files": [
      "train-sets/big_feature_poison.dat"
    ]
  },
  {
    "id": 237,
    "desc": "test decision service json parsing including chain hashing",
    "vw_command": "-d train-sets/decisionservice.json --dsjson --chain_hash --cb_explore_adf --epsilon 0.2 --quadratic GT -P 1 -p cbe_adf_dsjson_chain_hash.predict",
    "diff_files": {
      "stderr": "train-sets/ref/cbe_adf_dsjson_chain_hash.stderr",
      "cbe_adf_dsjson_chain_hash.predict": "pred-sets/ref/cbe_adf_dsjson_chain_hash.predict"
    },
    "input_files": [
      "train-sets/decisionservice.json"
    ]
  },
  {
    "id": 238,
    "desc": "same with test 142 but with empty shared features",
    "vw_command": "--explore_eval --epsilon 0.2 -d train-sets/cb_test_with_empty_shared_feature.ldf --noconstant -p explore_eval.predict",
    "diff_files": {
      "stderr": "train-sets/ref/explore_eval_with_empty_shared_feature.stderr",
      "explore_eval.predict": "pred-sets/ref/explore_eval.predict"
    },
    "input_files": [
      "train-sets/cb_test_with_empty_shared_feature.ldf"
    ]
  },
  {
    "id": 239,
    "desc": "Flatbuffer Simple Label Test",
    "vw_command": "-k -l 20 --initial_t 128000 --power_t 1 -d train-sets/0001.fb -f models/0001_1.model --invariant --flatbuffer --ngram 3 --skips 1 --holdout_off",
    "diff_files": {
      "stderr": "train-sets/ref/0001_fb.stderr"
    },
    "input_files": [
      "train-sets/0001.fb"
    ]
  },
  {
    "id": 240,
    "desc": "Flatbuffer CB Label Test",
    "vw_command": "--cb_force_legacy --cb 2 -d train-sets/rcv1_raw_cb_small.fb --flatbuffer",
    "diff_files": {
      "stderr": "train-sets/ref/rcv1_raw_cb_fb.stderr"
    },
    "input_files": [
      "train-sets/rcv1_raw_cb_small.fb"
    ]
  },
  {
    "id": 241,
    "desc": "Flatbuffer Multilabel Test",
    "vw_command": "--multilabel_oaa 10 -d train-sets/multilabel.fb --flatbuffer",
    "diff_files": {
      "stderr": "train-sets/ref/multilabel_fb.stderr"
    },
    "input_files": [
      "train-sets/multilabel.fb"
    ]
  },
  {
    "id": 242,
    "desc": "Flatbuffer Mutliclass Test",
    "vw_command": "-d train-sets/multiclass.fb -k --ect 10 --flatbuffer",
    "diff_files": {
      "stderr": "train-sets/ref/multiclass_fb.stderr"
    },
    "input_files": [
      "train-sets/multiclass.fb"
    ]
  },
  {
    "id": 243,
    "desc": "Flatbuffer CS Test",
    "vw_command": "-k -d train-sets/cs.fb --invariant --csoaa_ldf multiline --flatbuffer",
    "diff_files": {
      "stderr": "train-sets/ref/cs_fb.stderr"
    },
    "input_files": [
      "train-sets/cs.fb"
    ]
  },
  {
    "id": 244,
    "desc": "Flatbuffer CB_eval test",
    "vw_command": "-d train-sets/rcv1_cb_eval.fb --cb 2 --eval --flatbuffer",
    "diff_files": {
      "stderr": "train-sets/ref/rcv1_cb_eval_fb.stderr"
    },
    "input_files": [
      "train-sets/rcv1_cb_eval.fb"
    ]
  },
  {
    "id": 245,
    "desc": "Flatbuffer no label Test (LDA)",
    "vw_command": "-k --lda 100 --lda_alpha 0.01 --lda_rho 0.01 --lda_D 1000 -l 1 -b 13 --minibatch 128 -d train-sets/wiki256_no_label.fb --flatbuffer",
    "diff_files": {
      "stderr": "train-sets/ref/no_label_fb.stderr"
    },
    "input_files": [
      "train-sets/wiki256_no_label.fb"
    ]
  },
  {
    "id": 246,
    "desc": "Flatbuffer CCB Label Test",
    "vw_command": "--ccb_explore_adf -d train-sets/ccb.fb --flatbuffer",
    "diff_files": {
      "stderr": "train-sets/ref/ccb_fb.stderr"
    },
    "input_files": [
      "train-sets/ccb.fb"
    ]
  },
  {
    "id": 247,
    "desc": "cb_explore with cover epsilon decaying",
    "vw_command": "--cb_explore 2 --cover 3 -d train-sets/cb_explore_cover.dat -f models/cover_e_dec.model -p cover_e_dec_train.pred",
    "diff_files": {
      "stderr": "train-sets/ref/cbe_cover_e_dec.stderr",
      "cover_e_dec_train.pred": "train-sets/ref/cover_e_dec_train.pred"
    },
    "input_files": [
      "train-sets/cb_explore_cover.dat"
    ]
  },
  {
    "id": 248,
    "desc": "cb_explore with cover epsilon decaying predict",
    "vw_command": "--cb_explore 2 --cover 3 -d train-sets/cb_explore_cover.dat -i models/cover_e_dec.model -t -p cbe_cover_e_dec.predict",
    "diff_files": {
      "stderr": "train-sets/ref/cbe_cover_e_dec_predict.stderr",
      "cbe_cover_e_dec.predict": "pred-sets/ref/cbe_cover_e_dec.predict"
    },
    "input_files": [
      "train-sets/cb_explore_cover.dat",
      "models/cover_e_dec.model"
    ],
    "depends_on": [
      247
    ]
  },
  {
    "id": 249,
    "desc": "cb_explore with cover epsilon fixed",
    "vw_command": "--cb_explore 2 --cover 3 -d train-sets/cb_explore_cover.dat -f models/cover_e_fixed.model --epsilon 0.5",
    "diff_files": {
      "stderr": "train-sets/ref/cbe_cover_e_fixed.stderr"
    },
    "input_files": [
      "train-sets/cb_explore_cover.dat"
    ]
  },
  {
    "id": 250,
    "desc": "cb_explore with cover epsilon fixed predict",
    "vw_command": "--cb_explore 2 --cover 3 -d train-sets/cb_explore_cover.dat -i models/cover_e_fixed.model --epsilon 0.5 -t -p cbe_cover_e_fixed.predict",
    "diff_files": {
      "stderr": "train-sets/ref/cbe_cover_e_fixed_predict.stderr",
      "cbe_cover_e_fixed.predict": "pred-sets/ref/cbe_cover_e_fixed.predict"
    },
    "input_files": [
      "train-sets/cb_explore_cover.dat",
      "models/cover_e_fixed.model"
    ],
    "depends_on": [
      249
    ]
  },
  {
    "id": 251,
    "desc": "cb_explore_adf with cover exploration epsilon decaying",
    "vw_command": "--cb_explore_adf --cover 3 -d train-sets/cb_test_medium.ldf --noconstant -f models/cover_adf_e_dec.model",
    "diff_files": {
      "stderr": "train-sets/ref/cbe_adf_cover_e_dec.stderr"
    },
    "input_files": [
      "train-sets/cb_test_medium.ldf"
    ]
  },
  {
    "id": 252,
    "desc": "cb_explore_adf with cover exploration epsilon decaying predict only",
    "vw_command": "--cb_explore_adf --cover 3 -d train-sets/cb_test_medium.ldf --noconstant -p cbe_adf_cover_e_dec.predict -i models/cover_adf_e_dec.model -t",
    "diff_files": {
      "stderr": "train-sets/ref/cbe_adf_cover_e_dec_predict.stderr",
      "cbe_adf_cover_e_dec.predict": "pred-sets/ref/cbe_adf_cover_e_dec.predict"
    },
    "input_files": [
      "train-sets/cb_test_medium.ldf",
      "models/cover_adf_e_dec.model"
    ],
    "depends_on": [
      251
    ]
  },
  {
    "id": 253,
    "desc": "cb_explore_adf with cover epsilon fixed",
    "vw_command": "--cb_explore_adf --cover 3 -d train-sets/cb_test_medium.ldf -f models/cover_adf_e_fixed.model --epsilon 0.5",
    "diff_files": {
      "stderr": "train-sets/ref/cbe_adf_cover_e_fixed.stderr"
    },
    "input_files": [
      "train-sets/cb_test_medium.ldf"
    ]
  },
  {
    "id": 254,
    "desc": "cb_explore_adf with cover epsilon fixed predict",
    "vw_command": "--cb_explore_adf --cover 3 -d train-sets/cb_test_medium.ldf -i models/cover_adf_e_fixed.model --epsilon 0.5 -t -p cbe_adf_cover_e_fixed.predict",
    "diff_files": {
      "stderr": "train-sets/ref/cbe_adf_cover_e_fixed_predict.stderr",
      "cbe_adf_cover_e_fixed.predict": "pred-sets/ref/cbe_adf_cover_e_fixed.predict"
    },
    "input_files": [
      "train-sets/cb_test_medium.ldf",
      "models/cover_adf_e_fixed.model"
    ],
    "depends_on": [
      253
    ]
  },
  {
    "id": 255,
    "desc": "cb_explore_adf with synthcover exploration",
    "vw_command": "--cb_explore_adf --synthcover --epsilon 0.01 -d train-sets/cb_test.ldf --noconstant -p cbe_adf_synthcover.predict",
    "diff_files": {
      "stderr": "train-sets/ref/cbe_adf_synthcover.stderr",
      "cbe_adf_synthcover.predict": "pred-sets/ref/cbe_adf_synthcover.predict"
    },
    "input_files": [
      "train-sets/cb_test.ldf"
    ]
  },
  {
    "id": 256,
    "desc": "cb data consumed by ccb_explore_adf reduction",
    "vw_command": "--ccb_explore_adf --dsjson --epsilon 0.2 -d train-sets/cb_as_ccb.json",
    "diff_files": {
      "stderr": "train-sets/ref/cb_as_ccb.stderr"
    },
    "input_files": [
      "train-sets/cb_as_ccb.json"
    ]
  },
  {
    "id": 257,
    "desc": "CCB interactions with slot with default namespace",
    "vw_command": "-d train-sets/ccb_test_interactions.dat --ccb_explore_adf --invert_hash w_out_slot_ns.interactions -q ::",
    "diff_files": {
      "stderr": "train-sets/ref/ccb_test_interactions.stderr",
      "w_out_slot_ns.interactions": "train-sets/ref/w_out_slot_ns.interactions"
    },
    "input_files": [
      "train-sets/ccb_test_interactions.dat"
    ]
  },
  {
    "id": 258,
    "desc": "cb with dr (see test 39)",
    "vw_command": "--cb_force_legacy -d train-sets/rcv1_raw_cb_small.vw --cb 2 --cb_type dr --ngram 2 --skips 4 -b 24 -l 0.25",
    "diff_files": {
      "stderr": "train-sets/ref/rcv1_raw_cb_dr.stderr"
    },
    "input_files": [
      "train-sets/rcv1_raw_cb_small.vw"
    ]
  },
  {
    "id": 259,
    "desc": "cb with ips (see test 40)",
    "vw_command": "--cb_force_legacy -d train-sets/rcv1_raw_cb_small.vw --cb 2 --cb_type ips --ngram 2 --skips 4 -b 24 -l 0.125",
    "diff_files": {
      "stderr": "train-sets/ref/rcv1_raw_cb_ips.stderr"
    },
    "input_files": [
      "train-sets/rcv1_raw_cb_small.vw"
    ]
  },
  {
    "id": 260,
    "desc": "cb with dm (see test 41)",
    "vw_command": "--cb_force_legacy -d train-sets/rcv1_raw_cb_small.vw --cb 2 --cb_type dm --ngram 2 --skips 4 -b 24 -l 0.125 -f cb_dm.reg",
    "diff_files": {
      "stderr": "train-sets/ref/rcv1_raw_cb_dm.stderr"
    },
    "input_files": [
      "train-sets/rcv1_raw_cb_small.vw"
    ]
  },
  {
    "id": 261,
    "desc": "cb redirection when --eval (see test 74)",
    "vw_command": "-d train-sets/rcv1_cb_eval --cb 2 --eval",
    "diff_files": {
      "stderr": "train-sets/ref/rcv1_cb_eval.stderr"
    },
    "input_files": [
      "train-sets/rcv1_cb_eval"
    ]
  },
  {
    "id": 262,
    "desc": "cbify, epsilon-greedy (see test 76)",
    "vw_command": "--cb_force_legacy --cbify 10 --epsilon 0.05 -d train-sets/multiclass",
    "diff_files": {
      "stderr": "train-sets/ref/cbify_epsilon_legacy.stderr"
    },
    "input_files": [
      "train-sets/multiclass"
    ]
  },
  {
    "id": 263,
    "desc": "cbify, tau first (see test 77)",
    "vw_command": "--cb_force_legacy --cbify 10 --first 5 -d train-sets/multiclass",
    "diff_files": {
      "stderr": "train-sets/ref/cbify_first_legacy.stderr"
    },
    "input_files": [
      "train-sets/multiclass"
    ]
  },
  {
    "id": 264,
    "desc": "cbify, bag (see test 78)",
    "vw_command": "--cb_force_legacy --cbify 10 --bag 7 -d train-sets/multiclass",
    "diff_files": {
      "stderr": "train-sets/ref/cbify_bag_legacy.stderr"
    },
    "input_files": [
      "train-sets/multiclass"
    ]
  },
  {
    "id": 265,
    "desc": "cbify, cover (see test 79)",
    "vw_command": "--cb_force_legacy --cbify 10 --cover 3 -d train-sets/multiclass --nounif",
    "diff_files": {
      "stderr": "train-sets/ref/cbify_cover_legacy.stderr"
    },
    "input_files": [
      "train-sets/multiclass"
    ]
  },
  {
    "id": 266,
    "desc": "cb_explore (see test 121)",
    "vw_command": "--cb_force_legacy -d train-sets/rcv1_raw_cb_small.vw --cb_explore 2 --ngram 2 --skips 4 -b 24 -l 0.25 -p rcv1_raw_cb_explore_legacy.preds",
    "diff_files": {
      "stderr": "train-sets/ref/rcv1_raw_cb_explore_legacy.stderr",
      "rcv1_raw_cb_explore_legacy.preds": "pred-sets/ref/rcv1_raw_cb_explore_legacy.preds"
    },
    "input_files": [
      "train-sets/rcv1_raw_cb_small.vw"
    ]
  },
  {
    "id": 267,
    "desc": "test cbify large (see test 169)",
    "vw_command": "--cb_force_legacy -d train-sets/rcv1_multiclass.dat --cbify 2 --epsilon 0.05",
    "diff_files": {
      "stderr": "train-sets/ref/rcv1_multiclass_legacy.stderr"
    },
    "input_files": [
      "train-sets/rcv1_multiclass.dat"
    ]
  },
  {
    "id": 268,
    "desc": "cbify cs, epsilon-greedy (see test 171)",
    "vw_command": "--cb_force_legacy --cbify 3 --cbify_cs --epsilon 0.05 -d train-sets/cs_cb",
    "diff_files": {
      "stderr": "train-sets/ref/cbify_epsilon_cs_legacy.stderr"
    },
    "input_files": [
      "train-sets/cs_cb"
    ]
  },
  {
    "id": 269,
    "desc": "cb_explore with cover epsilon decaying (see test 249)",
    "vw_command": "--cb_force_legacy --cb_explore 2 --cover 3 -d train-sets/cb_explore_cover.dat -f models/cover_e_dec.model",
    "diff_files": {
      "stderr": "train-sets/ref/cbe_cover_e_dec_legacy.stderr"
    },
    "input_files": [
      "train-sets/cb_explore_cover.dat"
    ]
  },
  {
    "id": 270,
    "desc": "cb_explore with cover epsilon decaying predict (see test 250)",
    "vw_command": "--cb_explore 2 --cover 3 -d train-sets/cb_explore_cover.dat -i models/cover_e_dec.model -t -p cbe_cover_e_dec_legacy.predict",
    "diff_files": {
      "stderr": "train-sets/ref/cbe_cover_e_dec_predict_legacy.stderr",
      "cbe_cover_e_dec_legacy.predict": "pred-sets/ref/cbe_cover_e_dec_legacy.predict"
    },
    "input_files": [
      "train-sets/cb_explore_cover.dat",
      "models/cover_e_dec.model"
    ],
    "depends_on": [
      269
    ]
  },
  {
    "id": 271,
    "desc": "cb_explore with cover epsilon fixed (see test 251)",
    "vw_command": "--cb_force_legacy --cb_explore 2 --cover 3 -d train-sets/cb_explore_cover.dat -f models/cover_e_fixed.model --epsilon 0.5",
    "diff_files": {
      "stderr": "train-sets/ref/cbe_cover_e_fixed_legacy.stderr"
    },
    "input_files": [
      "train-sets/cb_explore_cover.dat"
    ]
  },
  {
    "id": 272,
    "desc": "cb_explore with cover epsilon fixed predict (see test 252)",
    "vw_command": "--cb_explore 2 --cover 3 -d train-sets/cb_explore_cover.dat -i models/cover_e_fixed.model --epsilon 0.5 -t -p cbe_cover_e_fixed_legacy.predict",
    "diff_files": {
      "stderr": "train-sets/ref/cbe_cover_e_fixed_predict_legacy.stderr",
      "cbe_cover_e_fixed_legacy.predict": "pred-sets/ref/cbe_cover_e_fixed_legacy.predict"
    },
    "input_files": [
      "train-sets/cb_explore_cover.dat",
      "models/cover_e_fixed.model"
    ],
    "depends_on": [
      271
    ]
  },
  {
    "id": 273,
    "desc": "cb evaluation (see test 74)",
    "vw_command": "-d train-sets/rcv1_cb_eval --cb 2 --eval",
    "diff_files": {
      "stderr": "train-sets/ref/rcv1_cb_eval.stderr"
    },
    "input_files": [
      "train-sets/rcv1_cb_eval"
    ]
  },
  {
    "id": 274,
    "desc": "8.8.0 old model, test cb compat",
    "vw_command": "-i model-sets/cb_compat_test.vwmodel -d train-sets/cb_compat_test.dat -p cb_compat_test.predict",
    "diff_files": {
      "stderr": "train-sets/ref/cb_old_model.compat.stderr",
      "cb_compat_test.predict": "pred-sets/ref/cb_compat_test.predict"
    },
    "input_files": [
      "train-sets/cb_compat_test.dat",
      "model-sets/cb_compat_test.vwmodel"
    ]
  },
  {
    "id": 275,
    "desc": "vw --help",
    "vw_command": "--help",
    "diff_files": {
      "stderr": "train-sets/ref/help.stderr",
      "stdout": "train-sets/ref/help.stdout"
    }
  },
  {
    "id": 276,
    "desc": "vw --help with filtering",
    "vw_command": "--cb_adf --help",
    "diff_files": {
      "stderr": "train-sets/ref/help_cbadf.stderr",
      "stdout": "train-sets/ref/help_cbadf.stdout"
    }
  },
  {
    "id": 277,
    "desc": "cbzo: learn and save constant template model. Note: Changing hyperparameters (-l, --radius etc.) or any options affecting the learning algorithm will require. preparing the dataset again",
    "vw_command": "-d train-sets/cbzo_constant.dat --holdout_off --cbzo --policy constant -l 0.001 --radius 0.1 -f models/cbzo_constant.model",
    "diff_files": {
      "stderr": "train-sets/ref/cbzo_constant.stderr",
      "stdout": "train-sets/ref/cbzo_constant.stdout"
    },
    "input_files": [
      "train-sets/cbzo_constant.dat"
    ]
  },
  {
    "id": 278,
    "desc": "cbzo: verify predictions of Test 277 model.. Also ends up testing if important cmd-line options (--cbzo, --policy) are saved with the model.",
    "vw_command": "-d train-sets/cbzo_constant.dat --holdout_off -t --radius 0.1 -i models/cbzo_constant.model -p cbzo_constant.preds",
    "diff_files": {
      "cbzo_constant.preds": "pred-sets/ref/cbzo_constant.preds"
    },
    "input_files": [
      "train-sets/cbzo_constant.dat",
      "models/cbzo_constant.model"
    ],
    "depends_on": [
      277
    ]
  },
  {
    "id": 279,
    "desc": "cbzo: verify predictions without the intervention of model saving",
    "vw_command": "-d train-sets/cbzo_constant.dat --holdout_off --cbzo --policy constant -l 0.001 --radius 0.1 -p cbzo_constant_online.preds",
    "diff_files": {
      "cbzo_constant_online.preds": "pred-sets/ref/cbzo_constant_online.preds"
    },
    "input_files": [
      "train-sets/cbzo_constant.dat"
    ]
  },
  {
    "id": 280,
    "desc": "cbzo: verify --readable_model file contents",
    "vw_command": "-d train-sets/cbzo_constant.dat --holdout_off --cbzo --policy constant -l 0.001 --radius 0.1 --readable_model cbzo_constant_readable_model.txt",
    "diff_files": {
      "cbzo_constant_readable_model.txt": "train-sets/ref/cbzo_constant_readable_model.txt"
    },
    "input_files": [
      "train-sets/cbzo_constant.dat"
    ]
  },
  {
    "id": 281,
    "desc": "cbzo: verify --invert_hash file contents",
    "vw_command": "-d train-sets/cbzo_constant.dat --holdout_off --cbzo --policy constant -l 0.001 --radius 0.1 --invert_hash cbzo_constant_invert_hash.txt",
    "diff_files": {
      "cbzo_constant_invert_hash.txt": "train-sets/ref/cbzo_constant_invert_hash.txt"
    },
    "input_files": [
      "train-sets/cbzo_constant.dat"
    ]
  },
  {
    "id": 282,
    "desc": "cbzo: learn and save linear template model. Note: Changing hyperparameters (-l, --l1, --radius etc.) or any options affecting the learning algorithm will require. preparing the dataset again",
    "vw_command": "-d train-sets/cbzo_linear.dat --holdout_off --cbzo --policy linear -l 0.0001 --radius 0.1 --l1 0.2 --l2 0.3 --no_bias_regularization -f models/cbzo_linear.model",
    "diff_files": {
      "stderr": "train-sets/ref/cbzo_linear.stderr",
      "stdout": "train-sets/ref/cbzo_linear.stdout"
    },
    "input_files": [
      "train-sets/cbzo_linear.dat"
    ]
  },
  {
    "id": 283,
    "desc": "cbzo: verify predictions of Test 282 model.. Also ends up testing if important cmd-line options (--cbzo, --policy) are saved with the model.",
    "vw_command": "-d train-sets/cbzo_linear.dat --holdout_off -t --radius 0.1 -i models/cbzo_linear.model -p cbzo_linear.preds",
    "diff_files": {
      "cbzo_linear.preds": "pred-sets/ref/cbzo_linear.preds"
    },
    "input_files": [
      "train-sets/cbzo_linear.dat",
      "models/cbzo_linear.model"
    ],
    "depends_on": [
      282
    ]
  },
  {
    "id": 284,
    "desc": "cbzo: verify predictions without the intervention of model saving",
    "vw_command": "-d train-sets/cbzo_linear.dat --holdout_off --cbzo --policy linear -l 0.0001 --radius 0.1 --l1 0.2 --l2 0.3 --no_bias_regularization -p cbzo_linear_online.preds",
    "diff_files": {
      "cbzo_linear_online.preds": "pred-sets/ref/cbzo_linear_online.preds"
    },
    "input_files": [
      "train-sets/cbzo_linear.dat"
    ]
  },
  {
    "id": 285,
    "desc": "cbzo: verify --readable_model file contents",
    "vw_command": "-d train-sets/cbzo_linear.dat --holdout_off --cbzo --policy linear -l 0.0001 --radius 0.1 --l1 0.2 --l2 0.3 --no_bias_regularization --readable_model cbzo_linear_readable_model.txt",
    "diff_files": {
      "cbzo_linear_readable_model.txt": "train-sets/ref/cbzo_linear_readable_model.txt"
    },
    "input_files": [
      "train-sets/cbzo_linear.dat"
    ]
  },
  {
    "id": 286,
    "desc": "cbzo: verify --invert_hash file contents",
    "vw_command": "-d train-sets/cbzo_linear.dat --holdout_off --cbzo --policy linear -l 0.0001 --radius 0.1 --l1 0.2 --l2 0.3 --no_bias_regularization --invert_hash cbzo_linear_invert_hash.txt",
    "diff_files": {
      "cbzo_linear_invert_hash.txt": "train-sets/ref/cbzo_linear_invert_hash.txt"
    },
    "input_files": [
      "train-sets/cbzo_linear.dat"
    ]
  },
  {
    "id": 287,
    "desc": "vw test used in brew script",
    "vw_command": "-d train-sets/houses --audit --nn 1",
    "diff_files": {
      "stderr": "train-sets/ref/houses.stderr",
      "stdout": "train-sets/ref/houses.stdout"
    },
    "input_files": [
      "train-sets/houses"
    ]
  },
  {
    "id": 288,
    "desc": "creating model using --save_resume to be tested with -q :: and --invert_hash",
    "vw_command": "-d train-sets/ccb_test_interactions.dat --ccb_explore_adf -q :: -f models/288.model --save_resume --invert_hash ccb_quad.inv",
    "diff_files": {
      "stderr": "train-sets/ref/ccb_quad.stderr",
      "ccb_quad.inv": "pred-sets/ref/ccb_quad.inv"
    },
    "input_files": [
      "train-sets/ccb_test_interactions.dat"
    ]
  },
  {
    "id": 289,
    "desc": "checking invert_hash for ccb with --save_resume model and -q ::",
    "vw_command": "-d train-sets/ccb_test_interactions.dat -i models/288.model --save_resume --invert_hash ccb_quad_save_resume.inv",
    "diff_files": {
      "stderr": "train-sets/ref/ccb_quad_save_resume.stderr",
      "ccb_quad_save_resume.inv": "pred-sets/ref/ccb_quad_save_resume.inv"
    },
    "input_files": [
      "train-sets/ccb_test_interactions.dat",
      "models/288.model"
    ],
    "depends_on": [
      288
    ]
  },
  {
    "id": 290,
    "desc": "Slates sanity check with interactions and invert hash",
    "vw_command": "--slates -d train-sets/slates_simple_w_interactions.txt -p slates_simple_w_interactions.predict -q :: --invert_hash slates_w_interactions.inv",
    "diff_files": {
      "stderr": "train-sets/ref/slates_simple_w_interactions.stderr",
      "slates_simple_w_interactions.predict": "pred-sets/ref/slates_simple_w_interactions.predict",
      "slates_w_interactions.inv": "pred-sets/ref/slates_w_interactions.inv"
    },
    "input_files": [
      "train-sets/slates_simple_w_interactions.txt"
    ]
  },
  {
    "id": 291,
    "desc": "test -q :: with many interactions",
    "vw_command": "-d train-sets/ccb_lots_of_interactions.dat --ccb_explore_adf -q :: --invert_hash ccb_lots_of_interactions.inv",
    "diff_files": {
      "stderr": "train-sets/ref/ccb_lots_of_interactions.stderr",
      "ccb_lots_of_interactions.inv": "pred-sets/ref/ccb_lots_of_interactions.inv"
    },
    "input_files": [
      "train-sets/ccb_lots_of_interactions.dat"
    ]
  },
  {
    "id": 292,
    "desc": "Test search_neighbor_features argument",
    "vw_command": "-k -c -d train-sets/sequence_data --passes 2 --search_rollout ref --search_alpha 1e-8 --search_task sequence --search 5 --holdout_off --search_neighbor_features -3:w,-2:w,-1:w,1:w,2:w,3:w,-3:e,-2:e,-1:e,1:e,2:e,3:e,-3:s,-2:s,-1:s,1:s,2:s,3:s",
    "diff_files": {
      "stderr": "train-sets/ref/search_neighbor_features.train.stderr"
    },
    "input_files": [
      "train-sets/sequence_data"
    ]
  },
  {
    "id": 293,
    "desc": "test -q :: with explicit interactions",
    "vw_command": "-d train-sets/ccb_lots_of_interactions_mini.dat --ccb_explore_adf -q :: -q AB --interactions AAA --interactions ::: --invert_hash ccb_implicit_and_explicit_interactions.inv",
    "diff_files": {
      "stderr": "train-sets/ref/ccb_implicit_and_explicit_interactions.stderr",
      "ccb_implicit_and_explicit_interactions.inv": "pred-sets/ref/ccb_implicit_and_explicit_interactions.inv"
    },
    "input_files": [
      "train-sets/ccb_lots_of_interactions_mini.dat"
    ]
  },
  {
    "id": 294,
    "desc": "test -q :: with explicit interactions and ignore",
    "vw_command": "-d train-sets/ccb_lots_of_interactions_mini.dat --ignore C --ccb_explore_adf -q :: -q AB --interactions AAA --interactions ::: --invert_hash ccb_implicit_explicit_ignore_interactions.inv",
    "diff_files": {
      "stderr": "train-sets/ref/ccb_implicit_explicit_ignore_interactions.stderr",
      "ccb_implicit_explicit_ignore_interactions.inv": "pred-sets/ref/ccb_implicit_explicit_ignore_interactions.inv"
    },
    "input_files": [
      "train-sets/ccb_lots_of_interactions_mini.dat"
    ]
  },
  {
    "id": 295,
    "desc": "Test interact reduction",
    "vw_command": "-d train-sets/interact.dat -p t288.predict --interact ab --readable_model t288.readable",
    "diff_files": {
      "stderr": "test-sets/ref/t288.stderr",
      "t288.predict": "pred-sets/ref/t288.predict",
      "t288.readable": "pred-sets/ref/t288.readable"
    },
    "input_files": [
      "train-sets/interact.dat"
    ]
  },
  {
    "id": 296,
    "desc": "FTRL readable model test. TODO: investigate slow convergence",
    "vw_command": "-d train-sets/regression_simple.txt --noconstant --ftrl --invert_hash ftrl.readable",
    "diff_files": {
      "ftrl.readable": "train-sets/ref/ftrl.readable"
    },
    "input_files": [
      "train-sets/regression_simple.txt"
    ]
  },
  {
    "id": 297,
    "desc": "pistol readable model test",
    "vw_command": "-d train-sets/regression_simple.txt --noconstant --pistol --invert_hash pistol.readable",
    "diff_files": {
      "pistol.readable": "train-sets/ref/pistol.readable"
    },
    "input_files": [
      "train-sets/regression_simple.txt"
    ]
  },
  {
    "id": 298,
    "desc": "coin readable model test",
    "vw_command": "-d train-sets/regression_simple.txt --noconstant --coin --invert_hash coin.readable",
    "diff_files": {
      "coin.readable": "train-sets/ref/coin.readable"
    },
    "input_files": [
      "train-sets/regression_simple.txt"
    ]
  },
  {
    "id": 299,
    "desc": "generate cb model",
    "vw_command": "-d train-sets/cb_as_ccb.json --dsjson --cb_explore_adf --save_resume -f models/cb_model.bin",
    "diff_files": {
      "stderr": "train-sets/ref/cb_as_ccb.cb.stderr"
    },
    "input_files": [
      "train-sets/cb_as_ccb.json"
    ]
  },
  {
    "id": 300,
    "desc": "load cb model into ccb learner",
    "vw_command": "-d train-sets/cb_as_ccb.json --dsjson --ccb_explore_adf --save_resume -i models/cb_model.bin",
    "diff_files": {
      "stderr": "train-sets/ref/cb_as_ccb.ccb.stderr"
    },
    "input_files": [
      "train-sets/cb_as_ccb.json",
      "models/cb_model.bin"
    ],
    "depends_on": [
      299
    ]
  },
  {
    "id": 301,
    "desc": "memory_tree create model",
    "vw_command": "-d train-sets/aloi_short_train.dat --memory_tree 1204 --learn_at_leaf --max_number_of_labels 1000 --dream_at_update 0 --dream_repeats 20 --online --leaf_example_multiplier 10 -f cmt.model",
    "diff_files": {
      "stderr": "train-sets/ref/cmt_train_model.stderr"
    },
    "input_files": [
      "train-sets/aloi_short_train.dat"
    ]
  },
  {
    "id": 302,
    "desc": "memory_tree load model",
    "vw_command": "-d test-sets/aloi_short_test.dat -i cmt.model",
    "diff_files": {
      "stderr": "train-sets/ref/cmt_test_model.stderr"
    },
    "input_files": [
      "test-sets/aloi_short_test.dat",
      "cmt.model"
    ],
    "depends_on": [
      301
    ]
  },
  {
    "id": 303,
    "desc": "cb file with no extra newline at the end",
    "vw_command": "--cb_explore_adf --epsilon 0.1 -d train-sets/cb_test_nonewline.ldf --noconstant -p cbe_adf_nonewline.predict",
    "diff_files": {
      "stderr": "train-sets/ref/cbe_adf_nonewline.stderr",
      "cbe_adf_nonewline.predict": "pred-sets/ref/cbe_adf_nonewline.predict"
    },
    "input_files": [
      "train-sets/cb_test_nonewline.ldf"
    ]
  },
  {
    "id": 304,
    "desc": "ccb file with no extra newline at the end",
    "vw_command": "--ccb_explore_adf -d train-sets/ccb_test_nonewline.dat -p ccb_test_nonewline.predict",
    "diff_files": {
      "stderr": "train-sets/ref/ccb_test_nonewline.stderr",
      "ccb_test_nonewline.predict": "train-sets/ref/ccb_test_nonewline.predict"
    },
    "input_files": [
      "train-sets/ccb_test_nonewline.dat"
    ]
  },
  {
    "id": 305,
    "desc": "slates file with no extra newline at the end",
    "vw_command": "--slates -d train-sets/slates_simple_nonewline.txt -p slates_simple_nonewline.predict",
    "diff_files": {
      "stderr": "train-sets/ref/slates_simple_nonewline.stderr",
      "slates_simple_nonewline.predict": "pred-sets/ref/slates_simple_nonewline.predict"
    },
    "input_files": [
      "train-sets/slates_simple_nonewline.txt"
    ]
  },
  {
    "id": 306,
    "desc": "cb json dataset with zero feature values",
    "vw_command": "--cb_explore_adf --dsjson -d train-sets/cb_features_w_zero_vals.dsjson -p cb_zero_feature_vals_dsjson.predict",
    "diff_files": {
      "stderr": "train-sets/ref/cb_zero_feature_vals_dsjson.stderr",
      "cb_zero_feature_vals_dsjson.predict": "pred-sets/ref/cb_zero_feature_vals_dsjson.predict"
    },
    "input_files": [
      "train-sets/cb_features_w_zero_vals.dsjson"
    ]
  },
  {
    "id": 307,
    "desc": "cb text dataset with zero feature values",
    "vw_command": "--cb_explore_adf -d train-sets/cb_features_w_zero_vals.dat -p cb_zero_feature_vals.predict",
    "diff_files": {
      "stderr": "train-sets/ref/cb_zero_feature_vals.stderr",
      "cb_zero_feature_vals.predict": "pred-sets/ref/cb_zero_feature_vals.predict"
    },
    "input_files": [
      "train-sets/cb_features_w_zero_vals.dat"
    ]
  },
  {
    "id": 308,
    "desc": "ccb text dataset with zero feature values in actions/slot/shared feature",
    "vw_command": "--ccb_explore_adf -d train-sets/ccb_zero_value_features.dat",
    "diff_files": {
      "stderr": "train-sets/ref/ccb_zero_value_features.stderr"
    },
    "input_files": [
      "train-sets/ccb_zero_value_features.dat"
    ]
  },
  {
    "id": 309,
    "desc": "slate text dataset with zero feature values in actions/slot/shared feature",
    "vw_command": "--slates -d train-sets/slates_zero_value_features.txt",
    "diff_files": {
      "stderr": "train-sets/ref/slates_zero_value_features.stderr"
    },
    "input_files": [
      "train-sets/slates_zero_value_features.txt"
    ]
  },
  {
    "id": 310,
    "desc": "cats predict room tempertature learn",
    "vw_command": "-d train-sets/cats_room_temp.json --cats 32 --bandwidth 3 --min_value 0 --max_value 100 -f models/cats_room_temp.model --coin --json --chain_hash --epsilon 0.5",
    "diff_files": {
      "stderr": "train-sets/ref/cats_room_temp.stderr"
    },
    "input_files": [
      "train-sets/cats_room_temp.json"
    ]
  },
  {
    "id": 311,
    "desc": "cats predict room tempertature learn",
    "vw_command": "-d train-sets/cats_room_temp.json -i models/cats_room_temp.model --coin --json --chain_hash -p cats_room_temp.predict",
    "diff_files": {
      "stderr": "train-sets/ref/cats_room_temp_pred.stderr",
      "cats_room_temp.predict": "pred-sets/ref/cats_room_temp.predict"
    },
    "input_files": [
      "train-sets/cats_room_temp.json",
      "models/cats_room_temp.model"
    ],
    "depends_on": [
      310
    ]
  },
  {
    "id": 312,
    "desc": "test extra_metrics",
    "vw_command": "-d train-sets/decisionservice.json --dsjson --cb_explore_adf --epsilon 0.2 --quadratic GT -P 1 -p cbe_adf_dsjson.predict --extra_metrics metrics.json",
    "diff_files": {
      "stderr": "train-sets/ref/cbe_adf_dsjson_metrics.stderr",
      "cbe_adf_dsjson.predict": "pred-sets/ref/cbe_adf_dsjson.predict",
      "metrics.json": "test-sets/ref/metrics.json"
    },
    "input_files": [
      "train-sets/decisionservice.json"
    ]
  },
  {
    "id": 313,
    "desc": "test extra_metrics",
    "vw_command": "-d train-sets/rcv1_raw_cb_small.vw --cb 2 --cb_type dr --ngram 2 --skips 4 -b 24 -l 0.25 --extra_metrics metrics_2.json",
    "diff_files": {
      "stderr": "train-sets/ref/rcv1_raw_cb_dr_metrics.stderr",
      "metrics_2.json": "test-sets/ref/metrics_2.json"
    },
    "input_files": [
      "train-sets/rcv1_raw_cb_small.vw"
    ]
  },
  {
    "id": 314,
    "desc": "squarecb save_load, save model",
    "vw_command": "-d train-sets/cb_load.dat --cb_explore_adf -q UA --squarecb -f models/sqcb_ld.model --save_resume",
    "diff_files": {
      "stderr": "train-sets/ref/squarecb_save.stderr"
    },
    "input_files": [
      "train-sets/cb_load.dat"
    ]
  },
  {
    "id": 315,
    "desc": "squarecb save_load, load model",
    "vw_command": "-d train-sets/cb_load.dat --cb_explore_adf -q UA --squarecb -i models/sqcb_ld.model -t",
    "diff_files": {
      "stderr": "train-sets/ref/squarecb_load.stderr"
    },
    "input_files": [
      "train-sets/cb_load.dat",
      "models/sqcb_ld.model"
    ],
    "depends_on": [
      314
    ]
  },
  {
    "id": 316,
    "desc": "test extra_metrics with djson timestamps",
    "vw_command": "-d train-sets/dsjson_cb.json --dsjson --cb_explore_adf --epsilon 0.2 --quadratic GT --extra_metrics metrics_time.json",
    "diff_files": {
      "stderr": "train-sets/ref/metrics_time.stderr",
      "metrics_time.json": "test-sets/ref/metrics_time.json"
    },
    "input_files": [
      "train-sets/dsjson_cb.json"
    ]
  },
  {
    "id": 317,
    "desc": "bfgs preconditioner overflowing test",
    "vw_command": "-c -k -d train-sets/rcv1_small.dat --bfgs --passes 12 -f models/bfgs_precon.model --save_resume",
    "diff_files": {
      "stderr": "train-sets/ref/bfgs_train.stderr"
    },
    "input_files": [
      "train-sets/rcv1_small.dat"
    ]
  },
  {
    "id": 318,
    "desc": "test extra_metrics with djson ccb",
    "vw_command": "-d train-sets/ccb_data.json --dsjson --ccb_explore_adf --extra_metrics metrics_ccb.json",
    "diff_files": {
      "stderr": "train-sets/ref/metrics_ccb.stderr",
      "metrics_ccb.json": "test-sets/ref/metrics_ccb.json"
    },
    "input_files": [
      "train-sets/ccb_data.json"
    ]
  },
  {
    "id": 319,
    "desc": "test extra_metrics with djson ccb, without event_id",
    "vw_command": "-d train-sets/ccb_data_noevent.json --dsjson --ccb_explore_adf --extra_metrics metrics_ccb_noevent.json",
    "diff_files": {
      "stderr": "train-sets/ref/metrics_ccb_noevent.stderr",
      "metrics_ccb_noevent.json": "test-sets/ref/metrics_ccb_noevent.json"
    },
    "input_files": [
      "train-sets/ccb_data_noevent.json"
    ]
  },
  {
    "id": 320,
    "desc": "first save_load, save model",
    "vw_command": "-d train-sets/cb_load.dat --cb_explore_adf -q UA --first 130 -f models/first_ld.model --save_resume",
    "diff_files": {
      "stderr": "train-sets/ref/first_save.stderr"
    },
    "input_files": [
      "train-sets/cb_load.dat"
    ]
  },
  {
    "id": 321,
    "desc": "first save_load, load model",
    "vw_command": "-d train-sets/cb_load.dat --cb_explore_adf -q UA -i models/first_ld.model -t",
    "diff_files": {
      "stderr": "train-sets/ref/first_load.stderr"
    },
    "input_files": [
      "train-sets/cb_load.dat",
      "models/first_ld.model"
    ],
    "depends_on": [
      320
    ]
  },
  {
    "id": 322,
    "desc": "regcb save_load, save model",
    "vw_command": "-d train-sets/cb_load.dat --cb_explore_adf -q UA --regcb -f models/regcb_ld.model --save_resume --mellowness .001",
    "diff_files": {
      "stderr": "train-sets/ref/regcb_save.stderr"
    },
    "input_files": [
      "train-sets/cb_load.dat"
    ]
  },
  {
    "id": 323,
    "desc": "regcb save_load, load model",
    "vw_command": "-d train-sets/cb_load.dat --cb_explore_adf -q UA --regcb -i models/regcb_ld.model -t",
    "diff_files": {
      "stderr": "train-sets/ref/regcb_load.stderr"
    },
    "input_files": [
      "train-sets/cb_load.dat",
      "models/regcb_ld.model"
    ],
    "depends_on": [
      322
    ]
  },
  {
    "id": 324,
    "desc": "test dsjson with some errors. Since logging is not thread safe, diff might fail randomnly. Added onethread to minimize error. Line 57 of ccb_data_parse_error.json has a missing quote on purpose",
    "vw_command": "-d train-sets/ccb_data_parse_error.json --dsjson --ccb_explore_adf --extra_metrics metrics_ccb_parse_error.json --onethread",
    "diff_files": {
      "stderr": "train-sets/ref/metrics_ccb_parse_error.stderr",
      "metrics_ccb_parse_error.json": "test-sets/ref/metrics_ccb_parse_error.json"
    },
    "input_files": [
      "train-sets/ccb_data_parse_error.json"
    ]
  },
  {
    "id": 325,
    "desc": "test dsjson with some errors and limit output. Since logging is not thread safe, diff might fail randomnly. Added onethread to minimize error. Line 57 of ccb_data_parse_error.json has a missing quote on purpose. shares same metric file as test 324",
    "vw_command": "-d train-sets/ccb_data_parse_error.json --dsjson --ccb_explore_adf --extra_metrics metrics_ccb_parse_error.json --onethread --limit_output 1",
    "diff_files": {
      "stderr": "train-sets/ref/metrics_ccb_parse_error_limit.stderr",
      "metrics_ccb_parse_error.json": "test-sets/ref/metrics_ccb_parse_error.json"
    },
    "input_files": [
      "train-sets/ccb_data_parse_error.json"
    ]
  },
  {
    "id": 326,
    "desc": "test dsjson with some errors with quiet. Since logging is not thread safe, diff might fail randomnly. Added onethread to minimize error. Line 57 of ccb_data_parse_error.json has a missing quote on purpose. shares same metric file as test 324",
    "vw_command": "-d train-sets/ccb_data_parse_error.json --dsjson --ccb_explore_adf --extra_metrics metrics_ccb_parse_error.json --onethread --quiet",
    "diff_files": {
      "stderr": "train-sets/ref/metrics_ccb_parse_error_quiet.stderr",
      "metrics_ccb_parse_error.json": "test-sets/ref/metrics_ccb_parse_error.json"
    },
    "input_files": [
      "train-sets/ccb_data_parse_error.json"
    ]
  },
  {
    "id": 327,
    "desc": "simple cb dsjson. Required for having side-by-side comparison with the same one with pdrop from 328",
    "diff_files": {
      "stderr": "train-sets/ref/cb_simple.stderr",
      "cb_simple_invert_hash.txt": "train-sets/ref/cb_simple_invert_hash.txt"
    },
    "bash_command": "{VW} -d train-sets/cb_simple.json --dsjson --cb_explore_adf --invert_hash cb_simple_invert_hash.txt &&  tail -n +2 cb_simple_invert_hash.txt > cb_simple_invert_hash.txt.new &&  rm cb_simple_invert_hash.txt &&  mv cb_simple_invert_hash.txt.new cb_simple_invert_hash.txt"
  },
  {
    "id": 328,
    "desc": "simple cb dsjson with pdrop. Required for having side-by-side comparison with the same one without pdrop from 327. TODO: update stderr when reported metrics pdrop issue is fixed",
    "diff_files": {
      "stderr": "train-sets/ref/cb_simple_pdrop.stderr",
      "cb_simple_pdrop_invert_hash.txt": "train-sets/ref/cb_simple_pdrop_invert_hash.txt"
    },
    "bash_command": "{VW} -d train-sets/cb_simple_pdrop.json --dsjson --cb_explore_adf --invert_hash cb_simple_pdrop_invert_hash.txt &&  tail -n +2 cb_simple_pdrop_invert_hash.txt > cb_simple_pdrop_invert_hash.txt.new &&  rm cb_simple_pdrop_invert_hash.txt &&  mv cb_simple_pdrop_invert_hash.txt.new cb_simple_pdrop_invert_hash.txt"
  },
  {
    "id": 329,
    "desc": "simple cb dsjson with pdrop=1 (unsupported)",
    "vw_command": "-d train-sets/cb_simple_pdrop1.json --dsjson --cb_explore_adf",
    "diff_files": {
      "stderr": "train-sets/ref/cb_simple_pdrop1.stderr"
    },
    "input_files": [
      "train-sets/cb_simple_pdrop1.json"
    ]
  },
  {
    "id": 330,
    "desc": "simple ccb dsjson. Required for having side-by-side comparison with the same one with pdrop from 331",
    "diff_files": {
      "stderr": "train-sets/ref/ccb_simple.stderr",
      "ccb_simple_invert_hash.txt": "train-sets/ref/ccb_simple_invert_hash.txt"
    },
    "bash_command": "{VW} -d train-sets/ccb_simple.json --dsjson --ccb_explore_adf --invert_hash ccb_simple_invert_hash.txt &&  tail -n +2 ccb_simple_invert_hash.txt > ccb_simple_invert_hash.txt.new &&  rm ccb_simple_invert_hash.txt &&  mv ccb_simple_invert_hash.txt.new ccb_simple_invert_hash.txt"
  },
  {
    "id": 331,
    "desc": "simple ccb dsjson with pdrop. Required for having side-by-side comparison with the same one without pdrop from 330. TODO: update stderr when reported metrics pdrop issue is fixed",
    "diff_files": {
      "stderr": "train-sets/ref/ccb_simple_pdrop.stderr",
      "ccb_simple_pdrop_invert_hash.txt": "train-sets/ref/ccb_simple_pdrop_invert_hash.txt"
    },
    "bash_command": "{VW} -d train-sets/ccb_simple_pdrop.json --dsjson --ccb_explore_adf --invert_hash ccb_simple_pdrop_invert_hash.txt &&  tail -n +2 ccb_simple_pdrop_invert_hash.txt > ccb_simple_pdrop_invert_hash.txt.new &&  rm ccb_simple_pdrop_invert_hash.txt &&  mv ccb_simple_pdrop_invert_hash.txt.new ccb_simple_pdrop_invert_hash.txt"
  },
  {
    "id": 332,
    "desc": "regression test for #3062",
    "vw_command": "-d train-sets/issue3062.txt --cb_explore 2 --cb_force_legacy --save_resume -f issue3062.model",
    "diff_files": {
      "stderr": "train-sets/ref/issue3062train.stderr"
    },
    "input_files": [
      "train-sets/issue3062.txt"
    ]
  },
  {
    "id": 333,
    "desc": "regression test for #3062",
    "vw_command": "-d train-sets/issue3062.txt -t --cb_explore 2 --cb_force_legacy --save_resume -i issue3062.model",
    "diff_files": {
      "stderr": "train-sets/ref/issue3062test.stderr"
    },
    "input_files": [
      "train-sets/issue3062.txt",
      "issue3062.model"
    ],
    "depends_on": [
      332
    ]
  },
  {
    "id": 334,
    "desc": "test cb_dro with softmax and cb_explore_adf",
    "vw_command": "--cb_dro --cb_explore_adf --rank_all -d train-sets/cb_adf_sm.data -p cb_dro_explore_adf_sm.predict --cb_type sm",
    "diff_files": {
      "stderr": "train-sets/ref/cb_dro_explore_adf_sm.stderr",
      "cb_dro_explore_adf_sm.predict": "pred-sets/ref/cb_dro_explore_adf_sm.predict"
    },
    "input_files": [
      "train-sets/cb_adf_sm.data"
    ]
  },
  {
    "id": 335,
    "desc": "test --baseline",
    "vw_command": "-d train-sets/0001.dat --baseline",
    "diff_files": {
      "stderr": "train-sets/ref/baseline_test.stderr"
    },
    "input_files": [
      "train-sets/0001.dat"
    ]
  },
  {
    "id": 336,
    "desc": "",
    "vw_command": "-d train-sets/dupeindex_self.dat --noconstant --ignore_linear a --interactions aa --quiet --invert_hash dupeindex_self_quadratic.txt",
    "diff_files": {
      "dupeindex_self_quadratic.txt": "train-sets/ref/dupeindex_self_quadratic.txt"
    },
    "input_files": [
      "train-sets/dupeindex_self.dat"
    ]
  },
  {
    "id": 337,
    "desc": "",
    "vw_command": "-d train-sets/dupeindex_self.dat --noconstant --ignore_linear a --interactions aaa --quiet --invert_hash dupeindex_self_cubic.txt",
    "diff_files": {
      "dupeindex_self_cubic.txt": "train-sets/ref/dupeindex_self_cubic.txt"
    },
    "input_files": [
      "train-sets/dupeindex_self.dat"
    ]
  },
  {
    "id": 338,
    "desc": "",
    "vw_command": "-d train-sets/dupeindex_self.dat --noconstant --ignore_linear a --interactions aaaa --quiet --invert_hash dupeindex_self_quartic.txt",
    "diff_files": {
      "dupeindex_self_quartic.txt": "train-sets/ref/dupeindex_self_quartic.txt"
    },
    "input_files": [
      "train-sets/dupeindex_self.dat"
    ]
  },
  {
    "id": 339,
    "desc": "",
    "vw_command": "-d train-sets/cb_multi_cost.dat --cb 4 --cb_force_legacy",
    "diff_files": {
      "stderr": "train-sets/ref/cb_multi_cost_legacy.stderr"
    },
    "input_files": [
      "train-sets/cb_multi_cost.dat"
    ]
  },
  {
    "id": 340,
    "desc": "",
    "vw_command": "-d train-sets/cb_multi_cost.dat --cb 4",
    "diff_files": {
      "stderr": "train-sets/ref/cb_multi_cost.stderr"
    },
    "input_files": [
      "train-sets/cb_multi_cost.dat"
    ]
  },
  {
    "id": 341,
    "desc": "csoaa_ldf with shared features",
    "vw_command": "-d train-sets/cs_shared.ldf --csoaa_ldf m",
    "diff_files": {
      "stderr": "train-sets/ref/cs_shared_ldf.stderr"
    },
    "input_files": [
      "train-sets/cs_shared.ldf"
    ]
  },
  {
    "id": 342,
    "desc": "check cb_adf with cache (part1 - no cache, but generate one)",
    "vw_command": "--cb_adf -k --cache_file models/cb_test_cache.ldf.cache -d train-sets/cb_test.ldf",
    "diff_files": {
      "stderr": "train-sets/ref/cb_adf_mtr_cache.stderr"
    },
    "input_files": [
      "train-sets/cb_test.ldf"
    ]
  },
  {
    "id": 343,
    "desc": "check cb_adf with cache (part2 - run with cache)",
    "vw_command": "--cb_adf --cache_file models/cb_test_cache.ldf.cache -d train-sets/cb_test.ldf",
    "diff_files": {
      "stderr": "train-sets/ref/cb_adf_mtr_cache_2.stderr"
    },
    "input_files": [
      "train-sets/cb_test.ldf",
      "models/cb_test_cache.ldf.cache"
    ],
    "depends_on": [
      342
    ]
  },
  {
    "id": 344,
    "desc": "check cb_adf with multiple passes",
    "vw_command": "--cb_adf -k -c --passes 2 -d train-sets/cb_adf_multipass_crash_1.data --holdout_off",
    "diff_files": {
      "stderr": "train-sets/ref/cb_adf_multipass_crash_1.stderr"
    },
    "input_files": [
      "train-sets/cb_adf_multipass_crash_1.data"
    ]
  },
  {
    "id": 345,
    "desc": "check cb with multiple passes",
    "vw_command": "-d train-sets/cb_multi_cost.dat --cb 4 -k -c --passes 2 --holdout_off",
    "diff_files": {
      "stderr": "train-sets/ref/cb_multi_cost_multipass.stderr"
    },
    "input_files": [
      "train-sets/cb_multi_cost.dat"
    ]
  },
  {
    "id": 346,
    "desc": "check legacy mode cb with multiple passes",
    "vw_command": "-d train-sets/cb_multi_cost.dat --cb 4 -k -c --passes 2 --holdout_off --cb_force_legacy",
    "diff_files": {
      "stderr": "train-sets/ref/cb_multi_cost_multipass_legacy.stderr"
    },
    "input_files": [
      "train-sets/cb_multi_cost.dat"
    ]
  },
  {
    "id": 347,
    "desc": "cats save with predictions",
    "vw_command": "--cats 32 --bandwidth 1 --min_value 0 --max_value 32 --json --chain_hash --coin --epsilon 0.2 -q :: -d train-sets/cats_train.json -f models/cats_train.model -p cats_save.predict --save_resume",
    "diff_files": {
      "stderr": "train-sets/ref/cats_save.stderr",
      "cats_save.predict": "pred-sets/ref/cats_save.predict"
    },
    "input_files": [
      "train-sets/cats_train.json"
    ]
  },
  {
    "id": 348,
    "desc": "cats load with predictions",
    "vw_command": "--cats 32 --bandwidth 1 --min_value 0 --max_value 32 --json --chain_hash --coin --epsilon 0.2 -q :: -d train-sets/cats_train.json -i models/cats_train.model -p cats_load.predict --save_resume",
    "diff_files": {
      "stderr": "train-sets/ref/cats_load.stderr",
      "cats_load.predict": "pred-sets/ref/cats_load.predict"
    },
    "input_files": [
      "train-sets/cats_train.json",
      "models/cats_train.model"
    ],
    "depends_on": [
      347
    ]
  },
  {
    "id": 349,
    "desc": "model with corrupted weights gd.cc",
    "diff_files": {
      "stderr": "train-sets/ref/corrupt_weights_gd.stderr"
    },
    "bash_command": "./negative-test.sh {VW} --no_stdin --cb_explore_adf --cover 3 --noconstant --quiet -i model-sets/corrupted_weights_gd.model"
  },
  {
    "id": 350,
    "desc": "model with corrupted weights gd_mf.cc",
    "diff_files": {
      "stderr": "train-sets/ref/corrupt_weights_gd_mf.stderr"
    },
    "bash_command": "./negative-test.sh {VW} --no_stdin --cb_explore_adf --cover 3 --noconstant --quiet -i model-sets/corrupted_weights_gd_mf.model"
  },
  {
    "id": 351,
    "desc": "should be the same output as 158 except the line of enabled_reductions",
    "vw_command": "--save_resume -f automl.model --automl 3 --priority_type least_exclusion -d train-sets/decisionservice.json --dsjson --cb_explore_adf --epsilon 0.2 -P 1 -p cbe_adf_dsjson.predict --extra_metrics metrics_.json --readable_model automl_readable.txt --keep_configs --oracle_type rand",
    "diff_files": {
      "stderr": "train-sets/ref/cbe_adf_dsjson_metrics_.stderr",
      "metrics_.json": "test-sets/ref/metrics_.json",
      "automl_readable.txt": "train-sets/ref/automl_readable.txt"
    },
    "input_files": [
      "train-sets/decisionservice.json"
    ]
  },
  {
    "id": 352,
    "desc": "check multilabel_oaa probabilities",
    "vw_command": "--multilabel_oaa 10 -d train-sets/multilabel -p multilabel_probs.predict --loss_function=logistic --probabilities",
    "diff_files": {
      "stderr": "train-sets/ref/multilabel_probs.stderr",
      "multilabel_probs.predict": "pred-sets/ref/multilabel_probs.predict"
    },
    "input_files": [
      "train-sets/multilabel"
    ]
  },
  {
    "id": 353,
    "desc": "check multilabel_oaa probabilities same as when manually specifying link",
    "vw_command": "--multilabel_oaa 10 -d train-sets/multilabel -p multilabel_probs.predict --loss_function=logistic --probabilities --link logistic",
    "diff_files": {
      "stderr": "train-sets/ref/multilabel_probs.stderr",
      "multilabel_probs.predict": "pred-sets/ref/multilabel_probs.predict"
    },
    "input_files": [
      "train-sets/multilabel"
    ]
  },
  {
    "id": 354,
    "desc": "check oaa probabilities same as when manually specifying link",
    "vw_command": "-d train-sets/probabilities.dat --probabilities --oaa=4 --loss_function=logistic -p oaa_probabilities.predict --link logistic",
    "diff_files": {
      "stderr": "train-sets/ref/oaa_probabilities.stderr",
      "oaa_probabilities.predict": "pred-sets/ref/oaa_probabilities.predict"
    },
    "input_files": [
      "train-sets/probabilities.dat"
    ]
  },
  {
    "id": 355,
    "desc": "check csoaa_ldf probabilities same as when manually specifying link",
    "vw_command": "-d train-sets/cs_test.ldf --probabilities --csoaa_ldf=mc --loss_function=logistic -p csoaa_ldf_probabilities.predict --link logistic",
    "diff_files": {
      "stderr": "train-sets/ref/csoaa_ldf_probabilities.stderr",
      "csoaa_ldf_probabilities.predict": "pred-sets/ref/csoaa_ldf_probabilities.predict"
    },
    "input_files": [
      "train-sets/cs_test.ldf"
    ]
  },
  {
    "id": 356,
    "desc": "fuzz testing crash due to partial model file",
    "diff_files": {
      "stdout": "train-sets/ref/truncated_model_crash.stdout"
    },
    "bash_command": "./negative-test.sh {VW} --no_stdin --cb_explore_adf --cover 3 --noconstant --quiet -i model-sets/truncated_model"
  },
  {
    "id": 357,
    "desc": "bad argument in one_of string",
    "diff_files": {
      "stderr": "train-sets/ref/cb_bad_one_of_string.stderr"
    },
    "bash_command": "./negative-test.sh {VW} --cb_adf -d train-sets/cb_test.ldf --cb_type bad_type"
  },
  {
    "id": 358,
    "desc": "bad argument in one_of int",
    "diff_files": {
      "stderr": "train-sets/ref/cb_bad_one_of_int.stderr"
    },
    "bash_command": "./negative-test.sh {VW} -k -d train-sets/lda-2pass-hang.dat --lda 10 -c --passes 2 --holdout_off --math-mode 5"
  },
  {
    "id": 359,
    "desc": "--probabilities --oaa one-indexed",
    "diff_files": {
      "stderr": "train-sets/ref/oaa_one_ind_probabilities.stderr",
      "oaa_one_ind_probabilities.predict": "pred-sets/ref/oaa_one_ind_probabilities.predict"
    },
    "vw_command": "-d train-sets/probabilities_one_ind.dat --probabilities --oaa=4 --loss_function=logistic -p oaa_one_ind_probabilities.predict",
    "input_files": [
      "train-sets/probabilities_one_ind.dat"
    ]
  },
  {
    "id": 360,
    "desc": "--probabilities --oaa zero-indexed",
    "vw_command": "-d train-sets/probabilities_zero_ind.dat --probabilities --oaa=4 --loss_function=logistic -p oaa_zero_ind_probabilities.predict --indexing 0",
    "diff_files": {
      "stderr": "train-sets/ref/oaa_zero_ind_probabilities.stderr",
      "oaa_zero_ind_probabilities.predict": "pred-sets/ref/oaa_zero_ind_probabilities.predict"
    },
    "input_files": [
      "train-sets/probabilities_zero_ind.dat"
    ]
  },
  {
    "id": 361,
    "desc": "--probabilities --oaa zero-indexed without flag",
    "vw_command": "-d train-sets/probabilities_zero_ind.dat --probabilities --oaa=4 --loss_function=logistic -p oaa_zero_ind_no_flag_probabilities.predict",
    "diff_files": {
      "stderr": "train-sets/ref/oaa_zero_ind_no_flag_probabilities.stderr",
      "oaa_zero_ind_no_flag_probabilities.predict": "pred-sets/ref/oaa_zero_ind_no_flag_probabilities.predict"
    },
    "input_files": [
      "train-sets/probabilities_zero_ind.dat"
    ]
  },
  {
    "id": 362,
    "desc": "--probabilities --oaa mixed-indexing",
    "vw_command": "-d train-sets/probabilities_mixed_ind.dat --probabilities --oaa=4 --loss_function=logistic -p oaa_mixed_probabilities.predict",
    "diff_files": {
      "stderr": "train-sets/ref/oaa_mixed_probabilities.stderr",
      "stdout": "train-sets/ref/oaa_mixed_probabilities.stdout",
      "oaa_mixed_probabilities.predict": "pred-sets/ref/oaa_mixed_probabilities.predict"
    },
    "input_files": [
      "train-sets/probabilities_mixed_ind.dat"
    ]
  },
  {
    "id": 363,
    "desc": "check that ccb feature count adds up with slot ids",
    "vw_command": "-d train-sets/ccb_audit.dat --ccb_explore_adf --audit --noconstant -P 1",
    "diff_files": {
      "stderr": "train-sets/ref/ccb_audit.stderr",
      "stdout": "train-sets/ref/ccb_audit.stdout"
    },
    "input_files": [
      "train-sets/ccb_audit.dat"
    ]
  },
  {
    "id": 364,
<<<<<<< HEAD
    "desc": "Igl with a dataset containing costs - This intentionally has the same reference file as 365",
    "vw_command": "--cbify 2 --igl -d train-sets/rcv1_multiclass.dat",
    "diff_files": {
      "stderr": "train-sets/ref/igl_result.stderr"
    },
    "input_files": [
      "train-sets/rcv1_multiclass.dat"
=======
    "desc": "check that ccb feature count adds up with multi-action multi-slot and -q ::",
    "vw_command": "-d train-sets/ccb_audit_multi.dat --ccb_explore_adf --noconstant -q :: -P 1 --audit",
    "diff_files": {
      "stderr": "train-sets/ref/ccb_audit_multi.stderr",
      "stdout": "train-sets/ref/ccb_audit_multi.stdout"
    },
    "input_files": [
      "train-sets/ccb_audit_multi.dat"
>>>>>>> ebd22494
    ]
  },
  {
    "id": 365,
<<<<<<< HEAD
    "desc": "Igl with a dataset containing rewards - This intentionally has the same reference file as 364",
    "vw_command": "--cbify 2 --flip_loss_sign --igl -d train-sets/rcv1_multiclass.dat",
    "diff_files": {
      "stderr": "train-sets/ref/igl_result.stderr"
    },
    "input_files": [
      "train-sets/rcv1_multiclass.dat"
=======
    "desc": "check that ccb feature count adds up with multi-action multi-slot, -q :: and constant",
    "vw_command": "-d train-sets/ccb_audit_multi.dat --ccb_explore_adf -q :: -P 1 --audit",
    "diff_files": {
      "stderr": "train-sets/ref/ccb_audit_multi_constant.stderr",
      "stdout": "train-sets/ref/ccb_audit_multi_constant.stdout"
    },
    "input_files": [
      "train-sets/ccb_audit_multi.dat"
>>>>>>> ebd22494
    ]
  }
]<|MERGE_RESOLUTION|>--- conflicted
+++ resolved
@@ -4304,15 +4304,6 @@
   },
   {
     "id": 364,
-<<<<<<< HEAD
-    "desc": "Igl with a dataset containing costs - This intentionally has the same reference file as 365",
-    "vw_command": "--cbify 2 --igl -d train-sets/rcv1_multiclass.dat",
-    "diff_files": {
-      "stderr": "train-sets/ref/igl_result.stderr"
-    },
-    "input_files": [
-      "train-sets/rcv1_multiclass.dat"
-=======
     "desc": "check that ccb feature count adds up with multi-action multi-slot and -q ::",
     "vw_command": "-d train-sets/ccb_audit_multi.dat --ccb_explore_adf --noconstant -q :: -P 1 --audit",
     "diff_files": {
@@ -4321,20 +4312,10 @@
     },
     "input_files": [
       "train-sets/ccb_audit_multi.dat"
->>>>>>> ebd22494
     ]
   },
   {
     "id": 365,
-<<<<<<< HEAD
-    "desc": "Igl with a dataset containing rewards - This intentionally has the same reference file as 364",
-    "vw_command": "--cbify 2 --flip_loss_sign --igl -d train-sets/rcv1_multiclass.dat",
-    "diff_files": {
-      "stderr": "train-sets/ref/igl_result.stderr"
-    },
-    "input_files": [
-      "train-sets/rcv1_multiclass.dat"
-=======
     "desc": "check that ccb feature count adds up with multi-action multi-slot, -q :: and constant",
     "vw_command": "-d train-sets/ccb_audit_multi.dat --ccb_explore_adf -q :: -P 1 --audit",
     "diff_files": {
@@ -4343,7 +4324,28 @@
     },
     "input_files": [
       "train-sets/ccb_audit_multi.dat"
->>>>>>> ebd22494
+    ]
+  },
+  {
+    "id": 366,
+    "desc": "Igl with a dataset containing costs - This intentionally has the same reference file as 367",
+    "vw_command": "--cbify 2 --experimental_igl -d train-sets/rcv1_multiclass.dat",
+    "diff_files": {
+      "stderr": "train-sets/ref/igl_result.stderr"
+    },
+    "input_files": [
+      "train-sets/rcv1_multiclass.dat"
+    ]
+  },
+  {
+    "id": 367,
+    "desc": "Igl with a dataset containing rewards - This intentionally has the same reference file as 366",
+    "vw_command": "--cbify 2 --flip_loss_sign --experimental_igl -d train-sets/rcv1_multiclass.dat",
+    "diff_files": {
+      "stderr": "train-sets/ref/igl_result.stderr"
+    },
+    "input_files": [
+      "train-sets/rcv1_multiclass.dat"
     ]
   }
 ]
--- conflicted
+++ resolved
@@ -774,13 +774,8 @@
         # they can be enabled if we ignore diffing the --extra_metrics
         # (324-326) deals with corrupted data, so cannot be translated to fb
         # pdrop is not supported in fb, so 327-331 are excluded
-<<<<<<< HEAD
-        # 336, 337, 338, 442, 444 - the FB converter script seems to be affecting the invert_hash
+        # 336, 337, 338, 442, 444, 450, 452 - the FB converter script seems to be affecting the invert_hash
         # 423, 424, 425, 426 - FB converter removes feature names from invert_hash (probably the same issue as above)
-=======
-        # 336, 337, 338 - the FB converter script seems to be affecting the invert_hash
-        # 423, 424, 426, 428, 442, 444 - FB converter removes feature names from invert_hash (probably the same issue as above)
->>>>>>> 67ee7a6a
         if str(test.id) in (
             "300",
             "189",
@@ -813,6 +808,8 @@
             "438",
             "442",
             "444",
+            "450",
+            "452",
         ):
             test.skip = True
             test.skip_reason = "test skipped for automatic converted flatbuffer tests for unknown reason"

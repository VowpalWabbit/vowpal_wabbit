--- conflicted
+++ resolved
@@ -557,15 +557,6 @@
             test['skip'] = True
             continue
 
-<<<<<<< HEAD
-        # TODO: figure out why --nn, --audit and flatbuffers are giving different results
-        if test_id == 270:
-            print("{}Skipping test {} for flatbuffers, nn  test{}".format(color_enum.LIGHT_CYAN, test_id, color_enum.ENDC))
-            test['skip'] = True
-            continue
-
-=======
->>>>>>> f6753033
         # test id is being used as an index here, not necessarily a contract
         depends_on_test = (
             tests[int(test["depends_on"][0]) - 1] if "depends_on" in test else None

import shutil
import threading
import argparse
import difflib
from pathlib import Path
import re
import os
import os.path
import subprocess
import sys
import traceback
import shlex

import json
from concurrent.futures import ThreadPoolExecutor
from enum import Enum
import socket
from typing import Any, Dict, List, Optional, Set

import runtests_parser
from run_tests_common import TestData
import runtests_flatbuffer_converter as fb_converter

class Color():
    LIGHT_CYAN = '\033[96m'
    LIGHT_GREEN = '\033[92m'
    LIGHT_PURPLE = '\033[95m'
    LIGHT_RED = '\033[91m'
    ENDC = '\033[0m'


class NoColor():
    LIGHT_CYAN = ''
    LIGHT_GREEN = ''
    LIGHT_PURPLE = ''
    LIGHT_RED = ''
    ENDC = ''


class Result(Enum):
    SUCCESS = 1
    FAIL = 2
    SKIPPED = 3


def try_decode(binary_object):
    return binary_object.decode("utf-8") if binary_object is not None else ""


# Returns true if they are close enough to be considered equal.
def fuzzy_float_compare(float_one, float_two, epsilon):
    float_one = float(float_one)
    float_two = float(float_two)
    delta = abs(float_one - float_two)
    if delta < epsilon:
        return True

    # Large number comparison code migrated from Perl RunTests

    # We have a 'big enough' difference, but this difference
    # may still not be meaningful in all contexts. Big numbers should be compared by ratio rather than
    # by difference

    # Must ensure we can divide (avoid div-by-0)
    # If numbers are so small (close to zero),
    # ($delta > $Epsilon) suffices for deciding that
    # the numbers are meaningfully different
    if abs(float_two) <= 1.0:
        return False

    # Now we can safely divide (since abs($word2) > 0) and determine the ratio difference from 1.0
    ratio_delta = abs(float_one/float_two - 1.0)
    return ratio_delta < epsilon


def find_in_path(paths, file_matcher, debug_file_name):
    for path in paths:
        absolute_path = os.path.abspath(str(path))
        if os.path.isdir(absolute_path):
            for file in os.listdir(absolute_path):
                absolute_file = os.path.join(absolute_path, file)
                if file_matcher(absolute_file):
                    return absolute_file
        elif os.path.isfile(absolute_path):
            if file_matcher(absolute_path):
                return absolute_path
        else:
            # path does not exist
            continue
    raise ValueError("Couldn't find {}".format(debug_file_name))


def line_diff_text(text_one, file_name_one, text_two, file_name_two):
    text_one = [line.strip() for line in text_one.strip().splitlines()]
    text_two = [line.strip() for line in text_two.strip().splitlines()]

    diff = difflib.unified_diff(
        text_two, text_one, fromfile=file_name_two, tofile=file_name_one, lineterm='')
    output_lines = []
    for line in diff:
        output_lines.append(line)

    return len(output_lines) != 0, output_lines


def is_line_different(output_line, ref_line, epsilon):
    output_tokens = re.split('[ \t:,@]+', output_line)
    ref_tokens = re.split('[ \t:,@]+', ref_line)

    if len(output_tokens) != len(ref_tokens):
        return True, "Number of tokens different", False

    found_close_floats = False
    for output_token, ref_token in zip(output_tokens, ref_tokens):
        output_is_float = is_float(output_token)
        ref_is_float = is_float(ref_token)
        if output_is_float and ref_is_float:
            close = fuzzy_float_compare(output_token, ref_token, epsilon)
            if close:
                found_close_floats = True
                continue

            return True, "Floats don't match {} {}".format((output_token), (ref_token)), found_close_floats
        else:
            if output_token != ref_token:
                return True, "Mismatch at token {} {}".format((output_token), (ref_token)), found_close_floats

    return False, "", found_close_floats


def are_lines_different(output_lines, ref_lines, epsilon, fuzzy_compare=False):
    if len(output_lines) != len(ref_lines):
        return True, "Diff mismatch"

    found_close_floats = False
    for output_line, ref_line in zip(output_lines, ref_lines):
        if fuzzy_compare:
            # Some output contains '...', remove this for comparison.
            output_line = output_line.replace("...", "")
            ref_line = ref_line.replace("...", "")
            is_different, reason, found_close_floats_temp = is_line_different(
                output_line, ref_line, epsilon)
            found_close_floats = found_close_floats or found_close_floats_temp
            if is_different:
                return True, reason
        else:
            if output_line != ref_line:
                return True, "Lines differ - ref vs output: '{}' vs '{}'".format((ref_line), (output_line))

    return False, "Minor float difference ignored" if found_close_floats else ""


def is_diff_different(output_content, output_file_name, ref_content, ref_file_name, epsilon, fuzzy_compare=False):
    is_different, diff = line_diff_text(
        output_content, output_file_name, ref_content, ref_file_name)

    if not is_different:
        return False, [], ""

    output_lines = [line[1:] for line in diff if line.startswith(
        '+') and not line.startswith('+++')]
    ref_lines = [line[1:] for line in diff if line.startswith(
        '-') and not line.startswith('---')]

    # if number of lines different it is a fail
    # if lines are the same, check if number of tokens the same
    # if number of tokens the same, check if they pass float equality

    is_different, reason = are_lines_different(
        output_lines, ref_lines, epsilon, fuzzy_compare=fuzzy_compare)
    diff = diff if is_different else []
    return is_different, diff, reason


def are_outputs_different(output_content, output_file_name, ref_content, ref_file_name, overwrite, epsilon, fuzzy_compare=False):
    is_different, diff, reason = is_diff_different(
        output_content, output_file_name, ref_content, ref_file_name, epsilon, fuzzy_compare=fuzzy_compare)

    if is_different and overwrite:
        with open(ref_file_name, 'w') as writer:
            writer.write(output_content)

    if not is_different:
        return False, [], reason

    # If diff difference fails, fall back to a line by line compare to double check.

    output_lines = [line.strip()
                    for line in output_content.strip().splitlines()]
    ref_lines = [line.strip() for line in ref_content.strip().splitlines()]
    is_different, reason = are_lines_different(
        output_lines, ref_lines, epsilon, fuzzy_compare=fuzzy_compare)
    diff = diff if is_different else []
    return is_different, diff, reason


def is_float(value):
    try:
        float(value)
        return True
    except ValueError:
        return False


def print_colored_diff(diff, color_enum):
    for line in diff:
        if line.startswith('+'):
            print(color_enum.LIGHT_GREEN + line + color_enum.ENDC)
        elif line.startswith('-'):
            print(color_enum.LIGHT_RED + line + color_enum.ENDC)
        elif line.startswith('^'):
            print(line)
        else:
            print(line)

def is_valgrind_available():
   return shutil.which("valgrind") is not None

def run_command_line_test(test: TestData,
                          overwrite,
                          epsilon,
                          base_working_dir,
                          ref_dir,
                          completed_tests,
                          fuzzy_compare=False,
<<<<<<< HEAD
                          valgrind=False):
=======
                          skip=False,
                          valgrind=False,
                          skip_reason=None):
>>>>>>> 15958e1f

    if test.skip:
        completed_tests.report_completion(test.id, False)
        return (test.id, {
            "result": Result.SKIPPED,
<<<<<<< HEAD
            "skip_reason":test.skip_reason,
            "checks": {}
        })

    for dep in test.depends_on:
        success = completed_tests.wait_for_completion_get_success(dep)
        if not success:
            completed_tests.report_completion(test.id, False)
            return (test.id, {
                "result": Result.SKIPPED,
                "skip_reason":test.skip_reason,
                "checks": {}
            })
=======
            "skip_reason":skip_reason,
            "checks": {}
        })

    if dependencies is not None:
        for dep in dependencies:
            success = completed_tests.wait_for_completion_get_success(dep)
            if not success:
                completed_tests.report_completion(test_id, False)
                return (test_id, {
                    "result": Result.SKIPPED,
                    "skip_reason":skip_reason,
                    "checks": {}
                })
>>>>>>> 15958e1f

    try:
        if test.is_shell:
            # Because we don't really know what shell scripts do, we need to run them in the tests dir.
            working_dir = ref_dir
        else:
            working_dir = str(create_test_dir(
                test.id, test.input_files, base_working_dir, ref_dir, dependencies=test.depends_on))

        command_line = test.command_line
        if valgrind:
            valgrind_log_file_name = "test-{}.valgrind-err".format(test.id)
            valgrind_log_file_path = os.path.join(
                    working_dir, valgrind_log_file_name)
            command_line = "valgrind --quiet --error-exitcode=100 --track-origins=yes --leak-check=full --log-file='{}' {}".format(valgrind_log_file_name, command_line)

        if test.is_shell:
            cmd = command_line
        else:
            cmd = "{}".format((command_line)).split()

        try:
            result = subprocess.run(
                cmd,
                stdout=subprocess.PIPE,
                stderr=subprocess.PIPE,
                cwd=working_dir,
                shell=test.is_shell,
                timeout=100)
        except subprocess.TimeoutExpired as e:
            stdout = try_decode(e.stdout)
            stderr = try_decode(e.stderr)
            checks = dict()
            checks["timeout"] = {
                "success": False,
                "message": "{} timed out".format((e.cmd)),
                "stdout": stdout,
                "stderr": stderr
            }

            return (test.id, {
                "result": Result.FAIL,
                "checks": checks
            })

        return_code = result.returncode
        stdout = try_decode(result.stdout)
        stderr = try_decode(result.stderr)

        checks = dict()
        success = return_code == 0 or (return_code == 100 and test.is_shell and valgrind)
        message = "Exited with {}".format((return_code))
        if return_code == 100 and test.is_shell and valgrind:
            message += " - valgrind failure ignored in shell test"
        checks["exit_code"] = {
            "success": success,
            "message": message,
            "stdout": stdout,
            "stderr": stderr
        }

        if valgrind:
            success = True
            message = "OK"
            diff = []
            if return_code == 100:
                if test.is_shell:
                    message = "valgrind failure ignored for a shell based test"
                else:
                    success = False
                    message = "valgrind failed with command: '{}'".format(command_line)
                    diff = open(valgrind_log_file_path, 'r', encoding='utf-8').read().split("\n")
            elif return_code != 0:
                success = False
                message = "non-valgrind failure error code",

            checks["valgrind"] = {
                "success": success,
                "message": message,
                "diff": diff
            }

        for output_file, ref_file in test.comparison_files.items():

            if output_file == "stdout":
                output_content = stdout
            elif output_file == "stderr":
                output_content = stderr
            else:
                output_file_working_dir = os.path.join(
                    working_dir, output_file)
                if os.path.isfile(output_file_working_dir):
                    output_content = open(output_file_working_dir, 'r', encoding='utf-8').read()
                else:
                    checks[output_file] = {
                        "success": False,
                        "message": "Failed to open output file: {}".format((output_file)),
                        "diff": []
                    }
                    continue

            ref_file_ref_dir = os.path.join(ref_dir, ref_file)
            if os.path.isfile(ref_file_ref_dir):
                ref_content = open(ref_file_ref_dir, 'r', encoding='utf-8').read()
            else:
                checks[output_file] = {
                    "success": False,
                    "message": "Failed to open ref file: {}".format((ref_file)),
                    "diff": []
                }
                continue
            are_different, diff, reason = are_outputs_different(output_content, output_file,
                                                                ref_content, ref_file, overwrite, epsilon, fuzzy_compare=fuzzy_compare)

            if are_different:
                message = "Diff not OK, {}".format((reason))
            else:
                message = "Diff OK, {}".format((reason))

            checks[output_file] = {
                "success": are_different == False,
                "message": message,
                "diff": diff
            }
    except:
        completed_tests.report_completion(test.id, False)
        raise

    success = all(check["success"] == True for name, check in checks.items())
    completed_tests.report_completion(test.id, success)

    return (test.id, {
        "result": Result.SUCCESS if success else Result.FAIL,
        "checks": checks
    })


class Completion():
    def __init__(self):
        self.lock = threading.Lock()
        self.condition = threading.Condition(self.lock)
        self.completed = dict()

    def report_completion(self, id, success):
        self.lock.acquire()
        self.completed[id] = success
        self.condition.notify_all()
        self.lock.release()

    def wait_for_completion_get_success(self, id):
        def is_complete():
            return id in self.completed
        self.lock.acquire()
        if not is_complete():
            self.condition.wait_for(is_complete)
        success = self.completed[id]
        self.lock.release()
        return success


def create_test_dir(test_id, input_files, test_base_dir, test_ref_dir, dependencies:List[int]=[]):
    test_working_dir = Path(test_base_dir).joinpath(
        "test_{}".format((test_id)))
    Path(test_working_dir).mkdir(parents=True, exist_ok=True)

    # Required as workaround until #2686 is fixed.
    Path(test_working_dir.joinpath("models")).mkdir(
        parents=True, exist_ok=True)

    for f in input_files:
        file_to_copy = None
        search_paths = [Path(test_ref_dir).joinpath(f)]
        if len(dependencies) > 0:
            search_paths.extend([Path(test_base_dir).joinpath(
                "test_{}".format((x)), f) for x in dependencies])
            search_paths.extend([Path(test_base_dir).joinpath(
                "test_{}".format((x)), os.path.basename(f)) for x in dependencies]) # for input_files with a full path
        for search_path in search_paths:
            if search_path.exists() and not search_path.is_dir():
                file_to_copy = search_path
                break

        if file_to_copy is None:
            raise ValueError(
                "{} couldn't be found for test {}".format((f), (test_id)))

        test_dest_file = Path(test_working_dir).joinpath(f)
        if file_to_copy == test_dest_file:
            continue
        Path(test_dest_file.parent).mkdir(parents=True, exist_ok=True)
        # We always want to replace this file in case it is the output of another test
        if test_dest_file.exists():
            test_dest_file.unlink()
        shutil.copyfile(str(file_to_copy), str(test_dest_file))
    return test_working_dir


def find_vw_binary(test_base_ref_dir, user_supplied_bin_path):
    vw_search_paths = [
        Path(test_base_ref_dir).joinpath("../build/vowpalwabbit")
    ]

    def is_vw_binary(file_path):
        file_name = os.path.basename(file_path)
        return file_name == "vw"

    return find_or_use_user_supplied_path(
        test_base_ref_dir=test_base_ref_dir,
        user_supplied_bin_path=user_supplied_bin_path,
        search_paths=vw_search_paths,
        is_correct_bin_func=is_vw_binary,
        debug_file_name="vw")


def find_spanning_tree_binary(test_base_ref_dir, user_supplied_bin_path):
    spanning_tree_search_path = [
        Path(test_base_ref_dir).joinpath("../build/cluster")
    ]

    def is_spanning_tree_binary(file_path):
        file_name = os.path.basename(file_path)
        return file_name == "spanning_tree"

    return find_or_use_user_supplied_path(
        test_base_ref_dir=test_base_ref_dir,
        user_supplied_bin_path=user_supplied_bin_path,
        search_paths=spanning_tree_search_path,
        is_correct_bin_func=is_spanning_tree_binary,
        debug_file_name="spanning_tree")


def find_to_flatbuf_binary(test_base_ref_dir, user_supplied_bin_path):
    to_flatbuff_search_path = [
        Path(test_base_ref_dir).joinpath("../build/utl/flatbuffer")
    ]

    def is_to_flatbuff_binary(file_path):
        file_name = os.path.basename(file_path)
        return file_name == "to_flatbuff"

    return find_or_use_user_supplied_path(
        test_base_ref_dir=test_base_ref_dir,
        user_supplied_bin_path=user_supplied_bin_path,
        search_paths=to_flatbuff_search_path,
        is_correct_bin_func=is_to_flatbuff_binary,
        debug_file_name="to_flatbuff")


def find_or_use_user_supplied_path(test_base_ref_dir, user_supplied_bin_path, search_paths, is_correct_bin_func, debug_file_name):
    if user_supplied_bin_path is None:
        return find_in_path(search_paths, is_correct_bin_func, debug_file_name)
    else:
        if not Path(user_supplied_bin_path).exists() or not Path(user_supplied_bin_path).is_file():
            raise ValueError("Invalid {debug_file_name} binary path: {}".format(
                (user_supplied_bin_path)))
        return user_supplied_bin_path

def find_runtests_file(test_base_ref_dir):
    def is_runtests_file(file_path):
            file_name = os.path.basename(file_path)
            return file_name == "RunTests"
    possible_runtests_paths = [
        Path(test_base_ref_dir)
    ]
    return find_in_path(possible_runtests_paths, is_runtests_file, "RunTests")


def do_dirty_check(test_base_ref_dir):
    result = subprocess.run(
        "git clean --dry-run -d -x -e __pycache__".split(),
        stdout=subprocess.PIPE,
        stderr=subprocess.PIPE,
        cwd=test_base_ref_dir,
        timeout=10)
    return_code = result.returncode
    if return_code != 0:
        print("Failed to run 'git clean --dry-run -d -x -e __pycache__'")
    stdout = try_decode(result.stdout)
    if len(stdout) != 0:
        print("Error: Test dir is not clean, this can result in false negatives. To ignore this and continue anyway pass --ignore_dirty or pass --clean_dirty to clean")
        print("'git clean --dry-run -d -x -e __pycache__' output:\n---")
        print(stdout)
        sys.exit(1)

def clean_dirty(test_base_ref_dir):
    git_command = "git clean --force -d -x --exclude __pycache__"
    result = subprocess.run(
        git_command.split(),
        stdout=subprocess.PIPE,
        stderr=subprocess.PIPE,
        cwd=test_base_ref_dir,
        timeout=10)

    if result.returncode != 0:
        print("Failed to run {}".format(git_command))


def calculate_test_to_run_explicitly(explicit_tests: List[int], tests: List[TestData]):
    def get_deps(test_number: int, tests: List[TestData]):
        deps: Set[int] = set()
        test_index = test_number - 1
        for dep in tests[test_index].depends_on:
            deps.add(dep)
            deps = set.union(deps, get_deps(dep, tests))
        return deps

    tests_to_run_explicitly: Set[int] = set()
    for test_number in explicit_tests:
        if test_number > len(tests):
            print("Error: Test number {} does not exist. There are {} tests in total.".format(test_number, len(tests)))
            sys.exit(1)

        tests_to_run_explicitly.add(test_number)
        tests_to_run_explicitly = set.union(
            tests_to_run_explicitly, get_deps(test_number, tests))

    return list(tests_to_run_explicitly)

def convert_tests_for_flatbuffers(tests: List[TestData], to_flatbuff, working_dir, color_enum):
    test_base_working_dir = str(working_dir)
    if not Path(test_base_working_dir).exists():
        Path(test_base_working_dir).mkdir(parents=True, exist_ok=True)

    for test in tests:
<<<<<<< HEAD
        if test.is_shell:
            test.skip = True
            test.skip_reason = "Cannot convert bash based tests to flatbuffers"
            continue
        if 'flatbuffer' in test.command_line:
            test.skip = True
            test.skip_reason = "already a flatbuffer test"
            continue
        if 'malformed' in test.command_line:
            test.skip = True
            test.skip_reason = "malformed input"
            continue
        if len(test.input_files) < 1:
            test.skip = True
            test.skip_reason = "no input files for for automatic converted flatbuffer test"
            continue
        if 'dictionary' in test.command_line:
            test.skip = True
            test.skip_reason = "currently dictionaries are not supported for automatic converted flatbuffer tests"
            continue
        if 'help' in test.command_line:
            test.skip = True
            test.skip_reason = "--help test skipped for automatic converted flatbuffer tests"
=======
        test_id = test['id']
        if 'vw_command' not in test:
            test['skip'] = True
            test['skip_reason'] = "no vw command available for automatic converted flatbuffer test"
            continue
        if 'flatbuffer' in test['vw_command']:
            test['skip'] = True
            test['skip_reason'] = "already a flatbuffer test"
            continue
        if 'malformed' in test['vw_command']:
            test['skip'] = True
            test['skip_reason'] = "malformed input"
            continue
        if 'input_files' not in test:
            test['skip'] = True
            test['skip_reason'] = "no input files for for automatic converted flatbuffer test"
            continue
        if 'dictionary' in test['vw_command']:
            test['skip'] = True
            test['skip_reason'] = "currently dictionaries are not supported for automatic converted flatbuffer tests"
            continue
        if 'help' in test['vw_command']:
            test['skip'] = True
            test['skip_reason'] = "--help test skipped for automatic converted flatbuffer tests"
>>>>>>> 15958e1f
            continue
        #todo: 300 understand why is it failing
        # test 189, 312, 316, 318 and 319 depend on dsjson parser behaviour
        # they can be enabled if we ignore diffing the --extra_metrics
        # (324-326) deals with corrupted data, so cannot be translated to fb
        # pdrop is not supported in fb, so 327-331 are excluded
        # 336, 337, 338 - the FB converter script seems to be affecting the invert_hash
<<<<<<< HEAD
        if str(test.id) in ('300', '189', '312', '316', '318', '319', '324', '325', '326', '327', '328', '329', '330', '331', '336', '337', '338'):
            test.skip = True
            test.skip_reason = "test skipped for automatic converted flatbuffer tests for unknown reason"
=======
        if str(test_id) in ('300', '189', '312', '316', '318', '319', '324', '325', '326', '327', '328', '329', '330', '331', '336', '337', '338'):
            test['skip'] = True
            test['skip_reason'] = "test skipped for automatic converted flatbuffer tests for unknown reason"
>>>>>>> 15958e1f
            continue

        # test id is being used as an index here, not necessarily a contract
        depends_on_test = (
            get_test(test.depends_on[0], tests) if len(test.depends_on) > 0 else None
        )

        fb_test_converter = fb_converter.FlatbufferTest(test, working_dir, depends_on_test=depends_on_test)
        fb_test_converter.to_flatbuffer(to_flatbuff, color_enum)

    return tests

def convert_to_test_data(tests:List[Any], vw_bin: str, spanning_tree_bin: str) -> List[TestData]:
    results = []
    for test in tests:
        skip = False
        skip_reason = None
        is_shell = False
        command_line = ""
        if "bash_command" in test:
            if sys.platform == "win32":
                skip = True
                skip_reason = "bash_command is unsupported on Windows"
            else:
                command_line = test['bash_command'].format(
                    VW=vw_bin, SPANNING_TREE=spanning_tree_bin)
                is_shell = True
        elif "vw_command" in test:
            command_line = "{} {}".format(vw_bin, test['vw_command'])
        else:
            skip = True
            skip_reason = "This test is an unknown type"

        results.append(TestData(
            id=test['id'],
            description=test['desc'],
            depends_on=test['depends_on'] if 'depends_on' in test else [],
            command_line=command_line,
            is_shell=is_shell,
            input_files=test['input_files'] if 'input_files' in test else [],
            comparison_files=test["diff_files"],
            skip=skip,
            skip_reason=skip_reason
        ))
    return results

def get_test(test_number, tests):
    for test in tests:
        if test.id == test_number:
            return test
    return None

def main():
    working_dir = Path.home().joinpath(".vw_runtests_working_dir")
    test_ref_dir = Path(os.path.dirname(os.path.abspath(__file__)))

    parser = argparse.ArgumentParser(
        formatter_class=argparse.ArgumentDefaultsHelpFormatter)
    parser.add_argument('-t', "--test", type=int,
                        action='append', nargs='+', help="Run specific tests and ignore all others")
    parser.add_argument('-E', "--epsilon", type=float, default=1e-4,
                        help="Tolerance used when comparing floats. Only used if --fuzzy_compare is also supplied")
    parser.add_argument('-e', "--exit_first_fail", action='store_true',
                        help="If supplied, will exit after the first failure")
    parser.add_argument('-o', "--overwrite", action='store_true',
                        help="If test output differs from the reference file, overwrite the contents")
    parser.add_argument('-f', "--fuzzy_compare", action='store_true',
                        help="Allow for some tolerance when comparing floats")
    parser.add_argument("--ignore_dirty", action='store_true',
                        help="The test ref dir is checked for dirty files which may cause false negatives. Pass this flag to skip this check.")
    parser.add_argument("--clean_dirty", action='store_true',
                        help="The test ref dir is checked for dirty files which may cause false negatives. Pass this flag to remove those files.")
    parser.add_argument("--working_dir", default=working_dir,
                        help="Directory to save test outputs to")
    parser.add_argument("--ref_dir", default=test_ref_dir,
                        help="Directory to read test input files from")
    parser.add_argument('-j', "--jobs", type=int, default=4,
                        help="Number of tests to run in parallel")
    parser.add_argument(
        '--vw_bin_path', help="Specify VW binary to use. Otherwise, binary will be searched for in build directory")
    parser.add_argument('--spanning_tree_bin_path',
                        help="Specify spanning tree binary to use. Otherwise, binary will be searched for in build directory")
    parser.add_argument("--test_spec", type=str,
                        help="Optional. If passed the given JSON test spec will be used, " +
                        "otherwise a test spec will be autogenerated from the RunTests test definitions")
    parser.add_argument('--no_color', action='store_true',
                        help="Don't print color ANSI escape codes")
    parser.add_argument('--for_flatbuffers', action='store_true', help='Transform all of the test inputs into flatbuffer format and run tests')
    parser.add_argument('--to_flatbuff_path', help="Specify to_flatbuff binary to use. Otherwise, binary will be searched for in build directory")
    parser.add_argument('--include_flatbuffers', action='store_true', help="Don't skip the explicit flatbuffer tests from default run_tests run")
    parser.add_argument('--valgrind', action='store_true', help="Run tests with Valgrind")
    args = parser.parse_args()

    if args.for_flatbuffers and args.working_dir == working_dir: # user did not supply dir
        args.working_dir = Path.home().joinpath(".vw_fb_runtests_working_dir")

    test_base_working_dir = str(args.working_dir)
    test_base_ref_dir = str(args.ref_dir)

    color_enum = NoColor if args.no_color else Color

    if args.valgrind and not is_valgrind_available():
        print("Can't find valgrind")
        sys.exit(1)

    # Flatten nested lists for arg.test argument.
    # Ideally we would have used action="extend", but that was added in 3.8
    if args.test is not None:
        args.test = [item for sublist in args.test for item in sublist]

    if Path(test_base_working_dir).is_file():
        print("--working_dir='{}' cannot be a file".format((test_base_working_dir)))
        sys.exit(1)

    if not Path(test_base_working_dir).exists():
        Path(test_base_working_dir).mkdir(parents=True, exist_ok=True)

    if not Path(test_base_ref_dir):
        print("--ref_dir='{}' doesn't exist".format((test_base_ref_dir)))
        sys.exit(1)

    if args.clean_dirty:
        clean_dirty(test_base_ref_dir)

    if not args.ignore_dirty:
        do_dirty_check(test_base_ref_dir)

    print("Testing on: hostname={}, OS={}, num_jobs={}".format(
        (socket.gethostname()), (sys.platform), (args.jobs)))

    vw_bin = find_vw_binary(test_base_ref_dir, args.vw_bin_path)
    print("Using VW binary: {}".format((vw_bin)))

    spanning_tree_bin = find_spanning_tree_binary(
        test_base_ref_dir, args.spanning_tree_bin_path)
    print("Using spanning tree binary: {}".format((spanning_tree_bin)))

    if args.test_spec is None:
        runtests_file = find_runtests_file(test_base_ref_dir)
        tests = runtests_parser.file_to_obj(runtests_file)
        tests = [x.__dict__ for x in tests]
        print("Tests parsed from RunTests file: {}".format((runtests_file)))
    else:
        json_test_spec_content = open(args.test_spec).read()
        tests = json.loads(json_test_spec_content)
        print("Tests read from test spec file: {}".format((args.test_spec)))

    tests = convert_to_test_data(tests, vw_bin, spanning_tree_bin)

    print()

    # Filter the test list if the requested tests were explicitly specified
    tests_to_run_explicitly = None
    if args.test is not None:
        tests_to_run_explicitly = calculate_test_to_run_explicitly(args.test, tests)
        print("Running tests: {}".format((list(tests_to_run_explicitly))))
        if len(args.test) != len(tests_to_run_explicitly):
            print(
                "Note: due to test dependencies, more than just tests {} must be run".format((args.test)))
        tests = list(filter(lambda x: x.id in tests_to_run_explicitly, tests))

    # Filter out flatbuffer tests if not specified
    if not args.include_flatbuffers and not args.for_flatbuffers:
        for test in tests:
            if '--flatbuffer' in test.command_line:
                test.skip = True
                test.skip_reason = "This is a flatbuffer test, can be run with --include_flatbuffers flag"

    if args.for_flatbuffers:
        to_flatbuff = find_to_flatbuf_binary(test_base_ref_dir, args.to_flatbuff_path)
        tests = convert_tests_for_flatbuffers(tests, to_flatbuff, args.working_dir, color_enum)

    # Because bash_command based tests don't specify all inputs and outputs they must operate in the test directory directly.
    # This means that if they run in parallel they can break each other by touching the same files.
    # Until we can move to a test spec which allows us to specify the input/output we need to add dependencies between them here.
    prev_bash_test = None
    for test in tests:
        if test.is_shell:
            if prev_bash_test is not None:
                test.depends_on.append(prev_bash_test.id)
            prev_bash_test = test

    tasks = []
    completed_tests = Completion()

    executor = ThreadPoolExecutor(max_workers=args.jobs)
<<<<<<< HEAD
=======
    for test in tests:
        test_number = test["id"]

        if tests_to_run_explicitly is not None and test_number not in tests_to_run_explicitly:
            continue

        dependencies = None
        if "depends_on" in test:
            dependencies = test["depends_on"]

        input_files = []
        if "input_files" in test:
            input_files = test["input_files"]

        is_shell = False
        if "bash_command" in test:
            if sys.platform == "win32":
                print(
                    "Skipping test number '{}' as bash_command is unsupported on Windows.".format((test_number)))
                continue
            command_line = test['bash_command'].format(
                VW=vw_bin, SPANNING_TREE=spanning_tree_bin)
            is_shell = True
        elif "vw_command" in test:
            command_line = "{} {}".format((vw_bin), (test['vw_command']))
            if not args.include_flatbuffers and not args.for_flatbuffers:
                if '--flatbuffer' in test['vw_command']:
                    test['skip'] = True
                    test['skip_reason'] = "{} is a flatbuffer test, can be run with --include_flatbuffers flag".format(test_number)
        else:
            print("{} is an unknown type. Skipping...".format((test_number)))
            continue
>>>>>>> 15958e1f

    for test in tests:
        tasks.append(executor.submit(run_command_line_test,
                                     test,
                                     overwrite=args.overwrite,
                                     epsilon=args.epsilon,
                                     base_working_dir=test_base_working_dir,
                                     ref_dir=test_base_ref_dir,
                                     completed_tests=completed_tests,
                                     fuzzy_compare=args.fuzzy_compare,
<<<<<<< HEAD
=======
                                     skip=test['skip'] if "skip" in test else False,
                                     skip_reason=test['skip_reason'] if "skip_reason" in test else False,
>>>>>>> 15958e1f
                                     valgrind=args.valgrind))

    num_success = 0
    num_fail = 0
    num_skip = 0
    while len(tasks) > 0:
        try:
            test_number, result = tasks[0].result()
        except Exception:
            print("----------------")
            traceback.print_exc()
            num_fail += 1
            print("----------------")
            if args.exit_first_fail:
                for task in tasks:
                    task.cancel()
                sys.exit(1)
            continue
        finally:
            tasks.pop(0)

        success_text = "{}Success{}".format(
            (color_enum.LIGHT_GREEN), (color_enum.ENDC))
        fail_text = "{}Fail{}".format(
            (color_enum.LIGHT_RED), (color_enum.ENDC))
        skipped_text = "{}Skip{}".format(
            (color_enum.LIGHT_CYAN), (color_enum.ENDC))
        num_success += result['result'] == Result.SUCCESS
        num_fail += result['result'] == Result.FAIL
        num_skip += result['result'] == Result.SKIPPED

        if result['result'] == Result.SUCCESS:
            result_text = success_text
        elif result['result'] == Result.FAIL:
            result_text = fail_text
        elif result['result'] == Result.SKIPPED:
<<<<<<< HEAD
            result_text = skipped_text + " ({})".format(result["skip_reason"] if result["skip_reason"] is not None else "unknown reason")
=======
            result_text = skipped_text + " ({})".format(result['skip_reason'] if result['skip_reason'] is not None else "unknown reason")
>>>>>>> 15958e1f

        print("Test {}: {}".format((test_number), (result_text)))
        if result['result'] != Result.SUCCESS:
            test = get_test(test_number, tests)
            # Since this test produced a result - it must be in the tests list
            assert test is not None
            print("\tDescription: {}".format(test.description))
            print("\t{} _command: \"{}\"".format("bash" if test.is_shell else "vw", test.command_line))
        for name, check in result["checks"].items():
            # Don't print exit_code check as it is too much noise.
            if check['success'] and name == "exit_code":
                continue
            print(
                "\t[{}] {}: {}".format(name, success_text if check['success'] else fail_text, check['message']))
            if not check['success']:
                if name == "exit_code":
                    print("---- stdout ----")
                    print(result["checks"]["exit_code"]["stdout"])
                    print("---- stderr ----")
                    print(result["checks"]["exit_code"]["stderr"])

                if "diff" in check:
                    print()
                    print_colored_diff(check["diff"], color_enum)
                    print()
                if args.exit_first_fail:
                    for task in tasks:
                        task.cancel()
                    sys.exit(1)
    print("-----")
    print("# Success: {}".format(num_success))
    print("# Fail: {}".format(num_fail))
    print("# Skip: {}".format(num_skip))

    if num_fail > 0:
        sys.exit(1)


if __name__ == "__main__":
    main()<|MERGE_RESOLUTION|>--- conflicted
+++ resolved
@@ -223,19 +223,12 @@
                           ref_dir,
                           completed_tests,
                           fuzzy_compare=False,
-<<<<<<< HEAD
                           valgrind=False):
-=======
-                          skip=False,
-                          valgrind=False,
-                          skip_reason=None):
->>>>>>> 15958e1f
 
     if test.skip:
         completed_tests.report_completion(test.id, False)
         return (test.id, {
             "result": Result.SKIPPED,
-<<<<<<< HEAD
             "skip_reason":test.skip_reason,
             "checks": {}
         })
@@ -249,22 +242,6 @@
                 "skip_reason":test.skip_reason,
                 "checks": {}
             })
-=======
-            "skip_reason":skip_reason,
-            "checks": {}
-        })
-
-    if dependencies is not None:
-        for dep in dependencies:
-            success = completed_tests.wait_for_completion_get_success(dep)
-            if not success:
-                completed_tests.report_completion(test_id, False)
-                return (test_id, {
-                    "result": Result.SKIPPED,
-                    "skip_reason":skip_reason,
-                    "checks": {}
-                })
->>>>>>> 15958e1f
 
     try:
         if test.is_shell:
@@ -589,7 +566,6 @@
         Path(test_base_working_dir).mkdir(parents=True, exist_ok=True)
 
     for test in tests:
-<<<<<<< HEAD
         if test.is_shell:
             test.skip = True
             test.skip_reason = "Cannot convert bash based tests to flatbuffers"
@@ -613,32 +589,6 @@
         if 'help' in test.command_line:
             test.skip = True
             test.skip_reason = "--help test skipped for automatic converted flatbuffer tests"
-=======
-        test_id = test['id']
-        if 'vw_command' not in test:
-            test['skip'] = True
-            test['skip_reason'] = "no vw command available for automatic converted flatbuffer test"
-            continue
-        if 'flatbuffer' in test['vw_command']:
-            test['skip'] = True
-            test['skip_reason'] = "already a flatbuffer test"
-            continue
-        if 'malformed' in test['vw_command']:
-            test['skip'] = True
-            test['skip_reason'] = "malformed input"
-            continue
-        if 'input_files' not in test:
-            test['skip'] = True
-            test['skip_reason'] = "no input files for for automatic converted flatbuffer test"
-            continue
-        if 'dictionary' in test['vw_command']:
-            test['skip'] = True
-            test['skip_reason'] = "currently dictionaries are not supported for automatic converted flatbuffer tests"
-            continue
-        if 'help' in test['vw_command']:
-            test['skip'] = True
-            test['skip_reason'] = "--help test skipped for automatic converted flatbuffer tests"
->>>>>>> 15958e1f
             continue
         #todo: 300 understand why is it failing
         # test 189, 312, 316, 318 and 319 depend on dsjson parser behaviour
@@ -646,15 +596,9 @@
         # (324-326) deals with corrupted data, so cannot be translated to fb
         # pdrop is not supported in fb, so 327-331 are excluded
         # 336, 337, 338 - the FB converter script seems to be affecting the invert_hash
-<<<<<<< HEAD
         if str(test.id) in ('300', '189', '312', '316', '318', '319', '324', '325', '326', '327', '328', '329', '330', '331', '336', '337', '338'):
             test.skip = True
             test.skip_reason = "test skipped for automatic converted flatbuffer tests for unknown reason"
-=======
-        if str(test_id) in ('300', '189', '312', '316', '318', '319', '324', '325', '326', '327', '328', '329', '330', '331', '336', '337', '338'):
-            test['skip'] = True
-            test['skip_reason'] = "test skipped for automatic converted flatbuffer tests for unknown reason"
->>>>>>> 15958e1f
             continue
 
         # test id is being used as an index here, not necessarily a contract
@@ -841,41 +785,7 @@
     completed_tests = Completion()
 
     executor = ThreadPoolExecutor(max_workers=args.jobs)
-<<<<<<< HEAD
-=======
-    for test in tests:
-        test_number = test["id"]
-
-        if tests_to_run_explicitly is not None and test_number not in tests_to_run_explicitly:
-            continue
-
-        dependencies = None
-        if "depends_on" in test:
-            dependencies = test["depends_on"]
-
-        input_files = []
-        if "input_files" in test:
-            input_files = test["input_files"]
-
-        is_shell = False
-        if "bash_command" in test:
-            if sys.platform == "win32":
-                print(
-                    "Skipping test number '{}' as bash_command is unsupported on Windows.".format((test_number)))
-                continue
-            command_line = test['bash_command'].format(
-                VW=vw_bin, SPANNING_TREE=spanning_tree_bin)
-            is_shell = True
-        elif "vw_command" in test:
-            command_line = "{} {}".format((vw_bin), (test['vw_command']))
-            if not args.include_flatbuffers and not args.for_flatbuffers:
-                if '--flatbuffer' in test['vw_command']:
-                    test['skip'] = True
-                    test['skip_reason'] = "{} is a flatbuffer test, can be run with --include_flatbuffers flag".format(test_number)
-        else:
-            print("{} is an unknown type. Skipping...".format((test_number)))
-            continue
->>>>>>> 15958e1f
+
 
     for test in tests:
         tasks.append(executor.submit(run_command_line_test,
@@ -886,11 +796,6 @@
                                      ref_dir=test_base_ref_dir,
                                      completed_tests=completed_tests,
                                      fuzzy_compare=args.fuzzy_compare,
-<<<<<<< HEAD
-=======
-                                     skip=test['skip'] if "skip" in test else False,
-                                     skip_reason=test['skip_reason'] if "skip_reason" in test else False,
->>>>>>> 15958e1f
                                      valgrind=args.valgrind))
 
     num_success = 0
@@ -927,11 +832,7 @@
         elif result['result'] == Result.FAIL:
             result_text = fail_text
         elif result['result'] == Result.SKIPPED:
-<<<<<<< HEAD
             result_text = skipped_text + " ({})".format(result["skip_reason"] if result["skip_reason"] is not None else "unknown reason")
-=======
-            result_text = skipped_text + " ({})".format(result['skip_reason'] if result['skip_reason'] is not None else "unknown reason")
->>>>>>> 15958e1f
 
         print("Test {}: {}".format((test_number), (result_text)))
         if result['result'] != Result.SUCCESS:

import shutil
import threading
import argparse
import difflib
from pathlib import Path
import re
import os
import subprocess
import sys
import traceback
import shlex
import math
import json
from concurrent.futures import ThreadPoolExecutor, Future
from enum import Enum
import socket
from typing import Any, Callable, Dict, List, Optional, Set, Tuple, Type, Union, cast

from run_tests_common import TestData
import runtests_flatbuffer_converter as fb_converter


class Color:
    LIGHT_CYAN = "\033[96m"
    LIGHT_GREEN = "\033[92m"
    LIGHT_PURPLE = "\033[95m"
    LIGHT_RED = "\033[91m"
    ENDC = "\033[0m"


class NoColor:
    LIGHT_CYAN = ""
    LIGHT_GREEN = ""
    LIGHT_PURPLE = ""
    LIGHT_RED = ""
    ENDC = ""


class Result(Enum):
    SUCCESS = 1
    FAIL = 2
    SKIPPED = 3


class Completion:
    def __init__(self):
        self.lock = threading.Lock()
        self.condition = threading.Condition(self.lock)
        self.completed: Dict[int, bool] = dict()

    def report_completion(self, id: int, success: bool) -> None:
        self.lock.acquire()
        self.completed[id] = success
        self.condition.notify_all()
        self.lock.release()

    def wait_for_completion_get_success(self, id: int) -> bool:
        def is_complete() -> bool:
            return id in self.completed

        self.lock.acquire()
        if not is_complete():
            self.condition.wait_for(is_complete)
        success = self.completed[id]
        self.lock.release()
        return success


class StatusCheck:
    success: bool
    message: str
    stdout: str
    stderr: str

    def __init__(self, success: bool, message: str, stdout: str, stderr: str):
        self.success = success
        self.message = message
        self.stdout = stdout
        self.stderr = stderr


class DiffCheck:
    success: bool
    message: str
    diff: List[str]

    def __init__(self, success: bool, message: str, diff: List[str]):
        self.success = success
        self.message = message
        self.diff = diff


class TestOutcome:
    id: int
    result: Result
    checks: Dict[str, Union[StatusCheck, DiffCheck]]
    skip_reason: Optional[str]

    def __init__(
        self,
        id: int,
        result: Result,
        checks: Dict[str, Union[StatusCheck, DiffCheck]],
        skip_reason: Optional[str] = None,
    ):
        self.id = id
        self.result = result
        self.checks = checks
        self.skip_reason = skip_reason


def try_decode(binary_object: Optional[bytes]) -> str:
    return binary_object.decode("utf-8") if binary_object is not None else ""


# Returns true if they are close enough to be considered equal.
def fuzzy_float_compare(float_one_str: str, float_two_str: str, epsilon: float) -> bool:
    float_one = float(float_one_str)
    float_two = float(float_two_str)

    # Special case handle these two as they will not be equal when checking absolute difference.
    # But for the purposes of comparing the diff they are equal.
    if math.isinf(float_one) and math.isinf(float_two):
        return True
    if math.isnan(float_one) and math.isnan(float_two):
        return True

    delta = abs(float_one - float_two)
    if delta < epsilon:
        return True

    # Large number comparison code migrated from Perl RunTests

    # We have a 'big enough' difference, but this difference
    # may still not be meaningful in all contexts. Big numbers should be compared by ratio rather than
    # by difference

    # Must ensure we can divide (avoid div-by-0)
    # If numbers are so small (close to zero),
    # ($delta > $Epsilon) suffices for deciding that
    # the numbers are meaningfully different
    if abs(float_two) <= 1.0:
        return False

    # Now we can safely divide (since abs($word2) > 0) and determine the ratio difference from 1.0
    ratio_delta = abs(float_one / float_two - 1.0)
    return ratio_delta < epsilon


def find_in_path(
    paths: List[Path], file_matcher: Callable[[Path], bool]
) -> Optional[Path]:
    for path in paths:
        if path.is_dir():
            for file in path.iterdir():
                if file_matcher(file):
                    return file
        elif path.is_file():
            if file_matcher(path):
                return path
        else:
            # path does not exist
            continue
    return None


def create_file_diff(
    text_one: str, file_name_one: str, text_two: str, file_name_two: str
) -> List[str]:
    text_one_list = [line.strip() for line in text_one.strip().splitlines()]
    text_two_list = [line.strip() for line in text_two.strip().splitlines()]
    diff = difflib.unified_diff(
        text_two_list,
        text_one_list,
        fromfile=file_name_two,
        tofile=file_name_one,
        lineterm="",
    )
    return list([line for line in diff])


def is_line_different(
    output_line: str, ref_line: str, epsilon: float
) -> Tuple[bool, str, bool]:
    output_tokens = re.split("[ \t:,@]+", output_line)
    ref_tokens = re.split("[ \t:,@]+", ref_line)

    if len(output_tokens) != len(ref_tokens):
        return True, "Number of tokens different", False

    found_close_floats = False
    for output_token, ref_token in zip(output_tokens, ref_tokens):
        output_is_float = is_float(output_token)
        ref_is_float = is_float(ref_token)
        if output_is_float and ref_is_float:
            close = fuzzy_float_compare(output_token, ref_token, epsilon)
            if close:
                found_close_floats = True
                continue

            return (
                True,
                f"Floats don't match {output_token} {ref_token}",
                found_close_floats,
            )
        else:
            if output_token != ref_token:
                return (
                    True,
                    f"Mismatch at token {output_token} {ref_token}",
                    found_close_floats,
                )

    return False, "", found_close_floats


def are_lines_different(
    output_lines: List[str], ref_lines: List[str], epsilon: float, fuzzy_compare=False
) -> Tuple[bool, str]:
    if len(output_lines) != len(ref_lines):
        return True, "Diff mismatch"

    found_close_floats = False
    for output_line, ref_line in zip(output_lines, ref_lines):
        if fuzzy_compare:
            # Some output contains '...', remove this for comparison.
            output_line = output_line.replace("...", "")
            ref_line = ref_line.replace("...", "")
            is_different, reason, found_close_floats_temp = is_line_different(
                output_line, ref_line, epsilon
            )
            found_close_floats = found_close_floats or found_close_floats_temp
            if is_different:
                return True, reason
        else:
            if output_line != ref_line:
                return (
                    True,
                    f"Lines differ - ref vs output: '{ref_line}' vs '{output_line}'",
                )

    return False, "Minor float difference ignored" if found_close_floats else ""


def is_output_different(
    output_content: str,
    ref_content: str,
    epsilon: float,
    fuzzy_compare=False,
) -> Tuple[bool, str]:
    output_lines = [line.strip() for line in output_content.strip().splitlines()]
    ref_lines = [line.strip() for line in ref_content.strip().splitlines()]
    is_different, reason = are_lines_different(
        output_lines, ref_lines, epsilon, fuzzy_compare=fuzzy_compare
    )
    return is_different, reason


def is_float(value: str) -> bool:
    try:
        float(value)
        return True
    except ValueError:
        return False


def print_colored_diff(diff, color_enum: Type[Union[Color, NoColor]]):
    for line in diff:
        if line.startswith("+"):
            print(color_enum.LIGHT_GREEN + line + color_enum.ENDC)
        elif line.startswith("-"):
            print(color_enum.LIGHT_RED + line + color_enum.ENDC)
        elif line.startswith("^"):
            print(line)
        else:
            print(line)


def is_valgrind_available() -> bool:
    return shutil.which("valgrind") is not None


def run_command_line_test(
    test: TestData,
    overwrite: bool,
    epsilon: bool,
    base_working_dir: Path,
    ref_dir: Path,
    completed_tests: Completion,
    fuzzy_compare=False,
    valgrind=False,
) -> TestOutcome:

    if test.skip:
        completed_tests.report_completion(test.id, False)
        return TestOutcome(test.id, Result.SKIPPED, {}, skip_reason=test.skip_reason)

    for dep in test.depends_on:
        success = completed_tests.wait_for_completion_get_success(dep)
        if not success:
            completed_tests.report_completion(test.id, False)
            return TestOutcome(
                test.id,
                Result.SKIPPED,
                {},
                skip_reason=f"Test {test.id} depends on test {dep} which failed.",
            )

    try:
<<<<<<< HEAD
        working_dir = str(
            create_test_dir(
=======
        if test.is_shell:
            # Because we don't really know what shell scripts do, we need to run them in the tests dir.
            current_test_working_dir = ref_dir
        else:
            current_test_working_dir = create_test_dir(
>>>>>>> 8892c490
                test.id,
                test.input_files,
                base_working_dir,
                ref_dir,
                dependencies=test.depends_on,
            )
        )

        command_line = test.command_line
        if valgrind:
            valgrind_log_file_path = (
                current_test_working_dir / f"test-{test.id}.valgrind-err"
            )
            command_line = f"valgrind --quiet --error-exitcode=100 --track-origins=yes --leak-check=full --log-file={valgrind_log_file_path} {command_line}"

        if test.is_shell:
            cmd = command_line
        else:
            cmd = shlex.split(command_line)

        try:
            result = subprocess.run(
                cmd,
                stdout=subprocess.PIPE,
                stderr=subprocess.PIPE,
                cwd=current_test_working_dir,
                shell=test.is_shell,
                timeout=100,
            )
        except subprocess.TimeoutExpired as e:
            stdout = try_decode(e.stdout)
            stderr = try_decode(e.stderr)
            checks = dict()
            checks["timeout"] = StatusCheck(False, f"{e.cmd} timed out", stdout, stderr)
            return TestOutcome(
                test.id, Result.FAIL, checks, skip_reason=test.skip_reason
            )

        return_code = result.returncode
        stdout = try_decode(result.stdout)
        stderr = try_decode(result.stderr)

        checks = dict()
        success = return_code == 0 or (
            return_code == 100 and test.is_shell and valgrind
        )
        message = f"Exited with {return_code}"
        if return_code == 100 and test.is_shell and valgrind:
            message += " - valgrind failure ignored in shell test"
        checks["exit_code"] = StatusCheck(success, message, stdout, stderr)

        if valgrind:
            success = True
            message = "OK"
            diff = []
            if return_code == 100:
                if test.is_shell:
                    message = "valgrind failure ignored for a shell based test"
                else:
                    success = False
                    message = f"valgrind failed with command: '{command_line}'"
                    diff = (
                        valgrind_log_file_path.open("r", encoding="utf-8")
                        .read()
                        .split("\n")
                    )
            elif return_code != 0:
                success = False
                message = "non-valgrind failure error code"

            checks["valgrind"] = DiffCheck(success, message, diff)

        for output_file, ref_file in test.comparison_files.items():
            if output_file == "stdout":
                output_content = stdout
            elif output_file == "stderr":
                output_content = stderr
            else:
                output_file_working_dir = current_test_working_dir / output_file
                if output_file_working_dir.is_file():
                    output_content = output_file_working_dir.open(
                        "r", encoding="utf-8"
                    ).read()
                else:
                    checks[output_file] = DiffCheck(
                        False, f"Failed to open output file: {output_file}", []
                    )
                    continue

            ref_file_ref_dir = ref_dir / ref_file
            if ref_file_ref_dir.is_file():
                ref_content = ref_file_ref_dir.open("r", encoding="utf-8").read()
            else:
                checks[output_file] = DiffCheck(
                    False, f"Failed to open ref file: {ref_file}", []
                )
                continue
            is_different, reason = is_output_different(
                output_content, ref_content, epsilon, fuzzy_compare=fuzzy_compare
            )
            if is_different and overwrite:
                with ref_file_ref_dir.open("w") as writer:
                    writer.write(output_content)

            diff = create_file_diff(output_content, output_file, ref_content, ref_file)
            if is_different:
                message = f"Diff not OK, {reason}"
            else:
                message = f"Diff OK, {reason}"
            checks[output_file] = DiffCheck(is_different is False, message, diff)
    except:
        completed_tests.report_completion(test.id, False)
        raise

    success = all(check.success for _, check in checks.items())
    completed_tests.report_completion(test.id, success)

    return TestOutcome(test.id, Result.SUCCESS if success else Result.FAIL, checks)


def create_test_dir(
<<<<<<< HEAD
    test_id, input_files, test_base_dir, test_ref_dir, dependencies: List[int] = []
):
    test_working_dir = Path(test_base_dir).joinpath("test_{}".format((test_id)))

    Path(test_working_dir).mkdir(parents=True, exist_ok=True)
=======
    test_id: int,
    input_files: List[str],
    test_base_dir: Path,
    test_ref_dir: Path,
    dependencies: List[int] = [],
) -> Path:
    test_working_dir = test_base_dir.joinpath(f"test_{test_id}")
    test_working_dir.mkdir(parents=True, exist_ok=True)
>>>>>>> 8892c490

    # Required as workaround until #2686 is fixed.
    (test_working_dir / "models").mkdir(parents=True, exist_ok=True)

    for f in input_files:
        file_to_copy = None
        search_paths = [test_ref_dir / f]
        if len(dependencies) > 0:
            search_paths.extend(
                [(test_base_dir / f"test_{x}" / f) for x in dependencies]
            )
            search_paths.extend(
                [
                    (test_base_dir / f"test_{x}" / os.path.basename(f))
                    for x in dependencies
                ]
            )  # for input_files with a full path
        for search_path in search_paths:
            if search_path.exists() and not search_path.is_dir():
                file_to_copy = search_path
                break

        if file_to_copy is None:
<<<<<<< HEAD
            raise ValueError("Input file '{}' couldn't be found for test {}. Searched in '{}' as well as outputs of dependent tests: [{}]".format(f, test_id, test_ref_dir, ", ".join(dependencies)))
=======
            raise ValueError(f"{f} couldn't be found for test {test_id}")
>>>>>>> 8892c490

        test_dest_file = test_working_dir / f
        if file_to_copy == test_dest_file:
            continue
<<<<<<< HEAD
        Path(test_dest_file.parent).mkdir(parents=True, exist_ok=True)
        shutil.copy(str(file_to_copy), str(test_dest_file))
=======
        test_dest_file.parent.mkdir(parents=True, exist_ok=True)
        # We always want to replace this file in case it is the output of another test
        if test_dest_file.exists():
            test_dest_file.unlink()
        shutil.copyfile(str(file_to_copy), str(test_dest_file))
>>>>>>> 8892c490
    return test_working_dir


def find_vw_binary(
    test_base_ref_dir: Path, user_supplied_bin_path_or_python_invocation: Optional[str]
) -> Optional[Union[str, Path]]:
    def is_python_invocation(binary_name: str) -> bool:
        if not binary_name:
            return False
        elif binary_name.startswith("python") and binary_name.endswith(
            "-m vowpalwabbit"
        ):
            return True
        else:
            return False

    if is_python_invocation(user_supplied_bin_path_or_python_invocation):
        return user_supplied_bin_path_or_python_invocation

    user_supplied_bin_path = (
        Path(user_supplied_bin_path_or_python_invocation)
        if user_supplied_bin_path_or_python_invocation is not None
        else None
    )
    vw_search_paths = [test_base_ref_dir / ".." / "build" / "vowpalwabbit"]

    def is_vw_binary(file: Path) -> bool:
        return file.name == "vw"

    return find_or_use_user_supplied_path(
        test_base_ref_dir=test_base_ref_dir,
        user_supplied_bin_path=user_supplied_bin_path,
        search_paths=vw_search_paths,
        is_correct_bin_func=is_vw_binary,
    )


def find_spanning_tree_binary(
    test_base_ref_dir: Path, user_supplied_bin_path: Path
) -> Optional[Path]:
    spanning_tree_search_path = [test_base_ref_dir / ".." / "build" / "cluster"]

    def is_spanning_tree_binary(file: Path) -> bool:
        return file.name == "spanning_tree"

    return find_or_use_user_supplied_path(
        test_base_ref_dir=test_base_ref_dir,
        user_supplied_bin_path=user_supplied_bin_path,
        search_paths=spanning_tree_search_path,
        is_correct_bin_func=is_spanning_tree_binary,
    )


def find_to_flatbuf_binary(
    test_base_ref_dir: Path, user_supplied_bin_path: Path
) -> Optional[Path]:
    to_flatbuff_search_path = [
        test_base_ref_dir / ".." / "build" / "utl" / "flatbuffer"
    ]

    def is_to_flatbuff_binary(file: Path) -> bool:
        return file.name == "to_flatbuff"

    return find_or_use_user_supplied_path(
        test_base_ref_dir=test_base_ref_dir,
        user_supplied_bin_path=user_supplied_bin_path,
        search_paths=to_flatbuff_search_path,
        is_correct_bin_func=is_to_flatbuff_binary,
    )


def find_or_use_user_supplied_path(
    test_base_ref_dir: Path,
    user_supplied_bin_path: Optional[Path],
    search_paths: List[Path],
    is_correct_bin_func: Callable[[Path], bool],
) -> Optional[Path]:
    if user_supplied_bin_path is None:
        return find_in_path(search_paths, is_correct_bin_func)
    if not user_supplied_bin_path.is_file():
        return None
    return user_supplied_bin_path


def do_dirty_check(test_base_ref_dir: Path) -> None:
    result = subprocess.run(
        "git clean --dry-run -d -x -e __pycache__".split(),
        stdout=subprocess.PIPE,
        stderr=subprocess.PIPE,
        cwd=test_base_ref_dir,
        timeout=10,
    )
    return_code = result.returncode
    if return_code != 0:
        print("Failed to run 'git clean --dry-run -d -x -e __pycache__'")
    stdout = try_decode(result.stdout)
    if len(stdout) != 0:
        print(
            "Error: Test dir is not clean, this can result in false negatives. To ignore this and continue anyway pass --ignore_dirty or pass --clean_dirty to clean"
        )
        print("'git clean --dry-run -d -x -e __pycache__' output:\n---")
        print(stdout)
        sys.exit(1)


def clean_dirty(test_base_ref_dir: Path) -> None:
    git_command = "git clean --force -d -x --exclude __pycache__"
    result = subprocess.run(
        git_command.split(),
        stdout=subprocess.PIPE,
        stderr=subprocess.PIPE,
        cwd=test_base_ref_dir,
        timeout=10,
    )

    if result.returncode != 0:
        print(f"Failed to run {git_command}")


def calculate_test_to_run_explicitly(
    explicit_tests: List[int], tests: List[TestData]
) -> List[int]:
    def get_deps(test_number: int, tests: List[TestData]):
        deps: Set[int] = set()
        test_index = test_number - 1
        for dep in tests[test_index].depends_on:
            deps.add(dep)
            deps = set.union(deps, get_deps(dep, tests))
        return deps

    tests_to_run_explicitly: Set[int] = set()
    for test_number in explicit_tests:
        if test_number > len(tests):
            raise ValueError(
                f"Error: Test number {test_number} does not exist. There are {len(tests)} tests in total."
            )
        tests_to_run_explicitly.add(test_number)
        tests_to_run_explicitly = set.union(
            tests_to_run_explicitly, get_deps(test_number, tests)
        )

    return list(tests_to_run_explicitly)


def convert_tests_for_flatbuffers(
    tests: List[TestData],
    to_flatbuff: Path,
    working_dir: Path,
    color_enum: Type[Union[Color, NoColor]],
):
    working_dir.mkdir(parents=True, exist_ok=True)
    for test in tests:
        if test.is_shell:
            test.skip = True
            test.skip_reason = "Cannot convert bash based tests to flatbuffers"
            continue
        if "flatbuffer" in test.command_line:
            test.skip = True
            test.skip_reason = "already a flatbuffer test"
            continue
        if "malformed" in test.command_line:
            test.skip = True
            test.skip_reason = "malformed input"
            continue
        if len(test.input_files) < 1:
            test.skip = True
            test.skip_reason = (
                "no input files for for automatic converted flatbuffer test"
            )
            continue
        if "dictionary" in test.command_line:
            test.skip = True
            test.skip_reason = "currently dictionaries are not supported for automatic converted flatbuffer tests"
            continue
        if "help" in test.command_line:
            test.skip = True
            test.skip_reason = (
                "--help test skipped for automatic converted flatbuffer tests"
            )
            continue
        # todo: 300 understand why is it failing
        # test 189, 312, 316, 318, 351 and 319 depend on dsjson parser behaviour
        # they can be enabled if we ignore diffing the --extra_metrics
        # (324-326) deals with corrupted data, so cannot be translated to fb
        # pdrop is not supported in fb, so 327-331 are excluded
        # 336, 337, 338 - the FB converter script seems to be affecting the invert_hash
        if str(test.id) in (
            "300",
            "189",
            "312",
            "316",
            "318",
            "319",
            "324",
            "325",
            "326",
            "327",
            "328",
            "329",
            "330",
            "331",
            "336",
            "337",
            "338",
            "351",
        ):
            test.skip = True
            test.skip_reason = "test skipped for automatic converted flatbuffer tests for unknown reason"
            continue

        # test id is being used as an index here, not necessarily a contract
        depends_on_test = (
            get_test(test.depends_on[0], tests) if len(test.depends_on) > 0 else None
        )

        fb_test_converter = fb_converter.FlatbufferTest(
            test, working_dir, depends_on_test=depends_on_test
        )
        fb_test_converter.to_flatbuffer(to_flatbuff, color_enum)

    return tests


def check_test_ids(tests: List[Any]) -> None:
    seen_ids: Set[int] = set()
    for test in tests:
        if "id" not in test:
            raise ValueError(f"id field missing in test: {test}")
        if test["id"] in seen_ids:
            raise ValueError(f"Duplicate found for id: {test['id']}")
        seen_ids.add(test["id"])

    first_id = min(seen_ids)
    if first_id != 1:
        raise ValueError(f"Ids must start from 1. First id was: {first_id}")

    last_test_id = max(seen_ids)
    if len(seen_ids) != (last_test_id):
        missing_ids = []
        for i in range(1, last_test_id + 1):
            if i not in seen_ids:
                missing_ids.append(i)
        raise ValueError(
            f"Missing test ids: [{', '.join(str(x) for x in missing_ids)}]"
        )


def convert_to_test_data(
    tests: List[Any],
    vw_bin: str,
    spanning_tree_bin: Optional[Path],
    skipped_ids: List[int],
    extra_vw_options: str,
) -> List[TestData]:
    results: List[TestData] = []
    for test in tests:
        skip = False
        skip_reason = None
        is_shell = False
        command_line = ""
        if "bash_command" in test:
            if sys.platform == "win32":
                skip = True
                skip_reason = "bash_command is unsupported on Windows"
            elif sys.platform == "darwin" and (
                "daemon" in test["bash_command"]
                or "spanning_tree" in test["bash_command"]
            ):
                skip = True
                skip_reason = "daemon not currently supported in MacOS"
            else:
                if spanning_tree_bin is None and (
                    "SPANNING_TREE" in test["bash_command"]
                    or "spanning_tree" in test["bash_command"]
                ):
                    skip = True
                    skip_reason = "Test using spanning_tree skipped because of --skip_spanning_tree_tests argument"
                command_line = test["bash_command"].format(
                    VW=vw_bin, SPANNING_TREE=spanning_tree_bin
                )
                is_shell = True
        elif "vw_command" in test:
            command_line = f"{vw_bin} {test['vw_command']} {extra_vw_options}"
        else:
            skip = True
            skip_reason = "This test is an unknown type"

        if test["id"] in skipped_ids:
            skip = True
            skip_reason = "Test skipped by --skip_test argument"

        results.append(
            TestData(
                id=test["id"],
                description=test["desc"] if "desc" in test else "",
                depends_on=test["depends_on"] if "depends_on" in test else [],
                command_line=command_line,
                is_shell=is_shell,
                input_files=test["input_files"] if "input_files" in test else [],
                comparison_files=test["diff_files"] if "diff_files" in test else dict(),
                skip=skip,
                skip_reason=skip_reason,
            )
        )
    return results


def get_test(test_number: int, tests: List[TestData]) -> Optional[TestData]:
    for test in tests:
        if test.id == test_number:
            return test
    return None


def main():
    working_dir: Path = Path.home() / ".vw_runtests_working_dir"
    test_ref_dir: Path = Path(__file__).resolve().parent

    default_test_spec_file: Path = test_ref_dir / "core.vwtest.json"

    parser = argparse.ArgumentParser(
        formatter_class=argparse.ArgumentDefaultsHelpFormatter
    )
    parser.add_argument(
        "-t",
        "--test",
        type=int,
        action="append",
        nargs="+",
        help="Run specific tests and ignore all others",
    )
    parser.add_argument(
        "-E",
        "--epsilon",
        type=float,
        default=1e-4,
        help="Tolerance used when comparing floats. Only used if --fuzzy_compare is also supplied",
    )
    parser.add_argument(
        "-e",
        "--exit_first_fail",
        action="store_true",
        help="If supplied, will exit after the first failure",
    )
    parser.add_argument(
        "-o",
        "--overwrite",
        action="store_true",
        help="If test output differs from the reference file, overwrite the contents",
    )
    parser.add_argument(
        "-f",
        "--fuzzy_compare",
        action="store_true",
        help="Allow for some tolerance when comparing floats",
    )
    parser.add_argument(
        "--ignore_dirty",
        action="store_true",
        help="The test ref dir is checked for dirty files which may cause false negatives. Pass this flag to skip this check.",
    )
    parser.add_argument(
        "--clean_dirty",
        action="store_true",
        help="The test ref dir is checked for dirty files which may cause false negatives. Pass this flag to remove those files.",
    )
    parser.add_argument(
        "--working_dir",
        default=str(working_dir),
        help="Directory to save test outputs to",
    )
    parser.add_argument(
        "--ref_dir",
        default=str(test_ref_dir),
        help="Directory to read test input files from",
    )
    parser.add_argument(
        "-j",
        "--jobs",
        type=int,
        default=os.cpu_count(),
        help="Number of tests to run in parallel. Default is current machine core count.",
    )
    parser.add_argument(
        "--vw_bin_path",
        help="Specify VW binary to use. Otherwise, binary will be searched for in build directory",
    )
    parser.add_argument(
        "--spanning_tree_bin_path",
        help="Specify spanning tree binary to use. Otherwise, binary will be searched for in build directory",
    )
    parser.add_argument(
        "--skip_spanning_tree_tests",
        help="Skip tests that use spanning tree",
        action="store_true",
    )
    parser.add_argument(
        "--skip_test",
        help="Skip specific test ids",
        nargs="+",
        default=[],
        type=int,
    )
    parser.add_argument(
        "--test_spec",
        type=str,
        default=str(default_test_spec_file),
        help="Which vwtest test specification file to run",
    )
    parser.add_argument(
        "--no_color", action="store_true", help="Don't print color ANSI escape codes"
    )
    parser.add_argument(
        "--for_flatbuffers",
        action="store_true",
        help="Transform all of the test inputs into flatbuffer format and run tests",
    )
    parser.add_argument(
        "--to_flatbuff_path",
        help="Specify to_flatbuff binary to use. Otherwise, binary will be searched for in build directory",
    )
    parser.add_argument(
        "--include_flatbuffers",
        action="store_true",
        help="Don't skip the explicit flatbuffer tests from default run_tests run",
    )
    parser.add_argument(
        "--valgrind", action="store_true", help="Run tests with Valgrind"
    )
    parser.add_argument(
        "-O",
        "--extra_options",
        type=str,
        help="Append extra options to VW command line tests.",
        default="",
    )
    args = parser.parse_args()

    # user did not supply dir
    temp_working_dir: Path = Path(args.working_dir)
    if args.for_flatbuffers and args.working_dir == str(working_dir):
        temp_working_dir = Path.home() / ".vw_fb_runtests_working_dir"

    test_base_working_dir: Path = temp_working_dir
    test_base_ref_dir: Path = Path(args.ref_dir)

    color_enum = NoColor if args.no_color else Color

    if args.valgrind and not is_valgrind_available():
        print("Can't find valgrind")
        sys.exit(1)

    # Flatten nested lists for arg.test argument.
    # Ideally we would have used action="extend", but that was added in 3.8
    if args.test is not None:
        args.test = [item for sublist in args.test for item in sublist]

    if test_base_working_dir.is_file():
        print(f"--working_dir='{test_base_working_dir}' cannot be a file")
        sys.exit(1)
    test_base_working_dir.mkdir(parents=True, exist_ok=True)

    if not test_base_ref_dir.is_dir():
        print(f"--ref_dir='{test_base_ref_dir}' doesn't exist")
        sys.exit(1)

    if args.clean_dirty:
        clean_dirty(test_base_ref_dir)

    if not args.ignore_dirty:
        do_dirty_check(test_base_ref_dir)

    print(
        f"Testing on: hostname={socket.gethostname()}, OS={sys.platform}, num_jobs={args.jobs}"
    )

    vw_bin = find_vw_binary(test_base_ref_dir, args.vw_bin_path)
    print(f"Using VW binary: {vw_bin}")

    spanning_tree_bin: Optional[Path] = None
    if not args.skip_spanning_tree_tests:
        spanning_tree_bin = find_spanning_tree_binary(
            test_base_ref_dir, args.spanning_tree_bin_path
        )
        print(f"Using spanning tree binary: {spanning_tree_bin.resolve()}")

    test_spec_path = Path(args.test_spec)
    if not test_spec_path.is_file():
        print(f"--test_spec='{test_spec_path}' doesn't exist")
        sys.exit(1)
    json_test_spec_content = open(test_spec_path).read()
    tests = json.loads(json_test_spec_content)
<<<<<<< HEAD
    print("Tests read from file: {}".format((args.test_spec)))
=======
    print(f"Tests read from file: {test_spec_path.resolve()}")

>>>>>>> 8892c490
    check_test_ids(tests)

    tests = convert_to_test_data(
        tests,
        vw_bin,
        spanning_tree_bin,
        args.skip_test,
        extra_vw_options=args.extra_options,
    )

    print()

    # Filter the test list if the requested tests were explicitly specified
    tests_to_run_explicitly = None
    if args.test is not None:
        tests_to_run_explicitly = calculate_test_to_run_explicitly(args.test, tests)
        print(f"Running tests: {list(tests_to_run_explicitly)}")
        if len(args.test) != len(tests_to_run_explicitly):
            print(
                f"Note: due to test dependencies, more than just tests {args.test} must be run"
            )
        tests = list(filter(lambda x: x.id in tests_to_run_explicitly, tests))

    # Filter out flatbuffer tests if not specified
    if not args.include_flatbuffers and not args.for_flatbuffers:
        for test in tests:
            if "--flatbuffer" in test.command_line:
                test.skip = True
                test.skip_reason = "This is a flatbuffer test, can be run with --include_flatbuffers flag"

    if args.for_flatbuffers:
        to_flatbuff = find_to_flatbuf_binary(test_base_ref_dir, args.to_flatbuff_path)
        tests = convert_tests_for_flatbuffers(
            tests, to_flatbuff, test_base_working_dir, color_enum
        )

<<<<<<< HEAD
    tasks = []
=======
    # Because bash_command based tests don't specify all inputs and outputs they must operate in the test directory directly.
    # This means that if they run in parallel they can break each other by touching the same files.
    # Until we can move to a test spec which allows us to specify the input/output we need to add dependencies between them here.
    prev_bash_test = None
    for test in tests:
        if test.is_shell:
            if prev_bash_test is not None:
                test.depends_on.append(prev_bash_test.id)
            prev_bash_test = test

    tasks: List[Future[TestOutcome]] = []
>>>>>>> 8892c490
    completed_tests = Completion()

    executor = ThreadPoolExecutor(max_workers=args.jobs)

    for test in tests:
        tasks.append(
            executor.submit(
                run_command_line_test,
                test,
                overwrite=args.overwrite,
                epsilon=args.epsilon,
                base_working_dir=test_base_working_dir,
                ref_dir=test_base_ref_dir,
                completed_tests=completed_tests,
                fuzzy_compare=args.fuzzy_compare,
                valgrind=args.valgrind,
            )
        )

    num_success = 0
    num_fail = 0
    num_skip = 0
    while len(tasks) > 0:
        try:
            outcome: TestOutcome = tasks[0].result()
        except Exception:
            print("----------------")
            traceback.print_exc()
            num_fail += 1
            print("----------------")
            if args.exit_first_fail:
                for task in tasks:
                    task.cancel()
                sys.exit(1)
            continue
        finally:
            tasks.pop(0)

        success_text = f"{color_enum.LIGHT_GREEN}Success{color_enum.ENDC}"
        fail_text = f"{color_enum.LIGHT_RED}Fail{color_enum.ENDC}"
        skipped_text = f"{color_enum.LIGHT_CYAN}Skip{color_enum.ENDC}"
        num_success += outcome.result == Result.SUCCESS
        num_fail += outcome.result == Result.FAIL
        num_skip += outcome.result == Result.SKIPPED

        if outcome.result == Result.SUCCESS:
            result_text = success_text
        elif outcome.result == Result.FAIL:
            result_text = fail_text
        elif outcome.result == Result.SKIPPED:
            skip_reason_text = (
                outcome.skip_reason
                if outcome.skip_reason is not None
                else "unknown reason"
            )
            result_text = f"{skipped_text} ({skip_reason_text})"

        print(f"Test {outcome.id}: {result_text}")
        if outcome.result != Result.SUCCESS:
            test = get_test(outcome.id, tests)
            # Since this test produced a result - it must be in the tests list
            assert test is not None
            print(f"\tDescription: {test.description}")
            print(
                '\t{} _command: "{}"'.format(
                    "bash" if test.is_shell else "vw", test.command_line
                )
            )
        for name, check in outcome.checks.items():
            # Don't print exit_code check as it is too much noise.
            if check.success and name == "exit_code":
                continue
            print(
                "\t[{}] {}: {}".format(
                    name,
                    success_text if check.success else fail_text,
                    check.message,
                )
            )
            if not check.success:
                if name == "exit_code":
                    exit_code_check = cast(StatusCheck, outcome.checks["exit_code"])
                    print("---- stdout ----")
                    print(exit_code_check.stdout)
                    print("---- stderr ----")
                    print(exit_code_check.stderr)

                if isinstance(check, DiffCheck):
                    print()
                    print_colored_diff(check.diff, color_enum)
                    print()

                if args.exit_first_fail:
                    for task in tasks:
                        task.cancel()
                    sys.exit(1)
    print("-----")
    print(f"# Success: {num_success}")
    print(f"# Fail: {num_fail}")
    print(f"# Skip: {num_skip}")

    if num_fail > 0:
        sys.exit(1)


if __name__ == "__main__":
    main()<|MERGE_RESOLUTION|>--- conflicted
+++ resolved
@@ -307,22 +307,12 @@
             )
 
     try:
-<<<<<<< HEAD
-        working_dir = str(
-            create_test_dir(
-=======
-        if test.is_shell:
-            # Because we don't really know what shell scripts do, we need to run them in the tests dir.
-            current_test_working_dir = ref_dir
-        else:
-            current_test_working_dir = create_test_dir(
->>>>>>> 8892c490
-                test.id,
-                test.input_files,
-                base_working_dir,
-                ref_dir,
-                dependencies=test.depends_on,
-            )
+        current_test_working_dir = create_test_dir(
+            test.id,
+            test.input_files,
+            base_working_dir,
+            ref_dir,
+            dependencies=test.depends_on,
         )
 
         command_line = test.command_line
@@ -438,13 +428,6 @@
 
 
 def create_test_dir(
-<<<<<<< HEAD
-    test_id, input_files, test_base_dir, test_ref_dir, dependencies: List[int] = []
-):
-    test_working_dir = Path(test_base_dir).joinpath("test_{}".format((test_id)))
-
-    Path(test_working_dir).mkdir(parents=True, exist_ok=True)
-=======
     test_id: int,
     input_files: List[str],
     test_base_dir: Path,
@@ -453,7 +436,6 @@
 ) -> Path:
     test_working_dir = test_base_dir.joinpath(f"test_{test_id}")
     test_working_dir.mkdir(parents=True, exist_ok=True)
->>>>>>> 8892c490
 
     # Required as workaround until #2686 is fixed.
     (test_working_dir / "models").mkdir(parents=True, exist_ok=True)
@@ -477,25 +459,17 @@
                 break
 
         if file_to_copy is None:
-<<<<<<< HEAD
-            raise ValueError("Input file '{}' couldn't be found for test {}. Searched in '{}' as well as outputs of dependent tests: [{}]".format(f, test_id, test_ref_dir, ", ".join(dependencies)))
-=======
-            raise ValueError(f"{f} couldn't be found for test {test_id}")
->>>>>>> 8892c490
+            dependent_tests = ", ".join(dependencies)
+            raise ValueError(f"Input file '{f}' couldn't be found for test {test_id}. Searched in '{test_ref_dir}' as well as outputs of dependent tests: [{}]".format(f, , test_ref_dir, ))
 
         test_dest_file = test_working_dir / f
         if file_to_copy == test_dest_file:
             continue
-<<<<<<< HEAD
         Path(test_dest_file.parent).mkdir(parents=True, exist_ok=True)
-        shutil.copy(str(file_to_copy), str(test_dest_file))
-=======
-        test_dest_file.parent.mkdir(parents=True, exist_ok=True)
         # We always want to replace this file in case it is the output of another test
         if test_dest_file.exists():
             test_dest_file.unlink()
-        shutil.copyfile(str(file_to_copy), str(test_dest_file))
->>>>>>> 8892c490
+        shutil.copy(str(file_to_copy), str(test_dest_file))
     return test_working_dir
 
 
@@ -988,12 +962,8 @@
         sys.exit(1)
     json_test_spec_content = open(test_spec_path).read()
     tests = json.loads(json_test_spec_content)
-<<<<<<< HEAD
-    print("Tests read from file: {}".format((args.test_spec)))
-=======
     print(f"Tests read from file: {test_spec_path.resolve()}")
 
->>>>>>> 8892c490
     check_test_ids(tests)
 
     tests = convert_to_test_data(
@@ -1030,21 +1000,7 @@
             tests, to_flatbuff, test_base_working_dir, color_enum
         )
 
-<<<<<<< HEAD
-    tasks = []
-=======
-    # Because bash_command based tests don't specify all inputs and outputs they must operate in the test directory directly.
-    # This means that if they run in parallel they can break each other by touching the same files.
-    # Until we can move to a test spec which allows us to specify the input/output we need to add dependencies between them here.
-    prev_bash_test = None
-    for test in tests:
-        if test.is_shell:
-            if prev_bash_test is not None:
-                test.depends_on.append(prev_bash_test.id)
-            prev_bash_test = test
-
     tasks: List[Future[TestOutcome]] = []
->>>>>>> 8892c490
     completed_tests = Completion()
 
     executor = ThreadPoolExecutor(max_workers=args.jobs)

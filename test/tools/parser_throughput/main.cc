--- conflicted
+++ resolved
@@ -175,11 +175,7 @@
       VW::multi_ex examples;
       examples.push_back(&VW::get_unused_example(vw.get()));
       VW::parsers::json::read_line_decision_service_json<false>(*vw, examples, const_cast<char*>(line.data()),
-<<<<<<< HEAD
-          line.length(), false, std::bind(VW::get_unused_example, vw), &interaction);
-=======
-          line.length(), false, (VW::example_factory_t)&VW::get_unused_example, (void*)vw.get(), &interaction);
->>>>>>> ae4387fc
+          line.length(), false, std::bind(VW::get_unused_example, vw.get()), &interaction);
       VW::finish_example(*vw, examples);
     }
   }

--- conflicted
+++ resolved
@@ -299,14 +299,9 @@
   ex_builder.label = VW::parsers::flatbuffer::Createno_label(_builder, (uint8_t)'\000').Union();
 }
 
-<<<<<<< HEAD
 //Create namespace when audit is true
 flatbuffers::Offset<VW::parsers::flatbuffer::Namespace> to_flat::create_namespace_audit(
-    features::audit_iterator begin, features::audit_iterator end, VW::namespace_index index, uint64_t hash)
-=======
-flatbuffers::Offset<VW::parsers::flatbuffer::Namespace> to_flat::create_namespace(VW::features::audit_iterator begin,
-    VW::features::audit_iterator end, VW::namespace_index index, uint64_t hash, bool audit)
->>>>>>> a541d85a
+    VW::features::audit_iterator begin, VW::features::audit_iterator end, VW::namespace_index index, uint64_t hash)
 {
   std::stringstream ss;
   ss << index;
@@ -366,20 +361,11 @@
 
     for (auto it = begin; it != end; ++it)
     {
-<<<<<<< HEAD
       if(it.value() !=0) //store the feature data only if the value is non zero
       {
         (feature_values).push_back(it.value());
         (feature_hashes).push_back(it.index());
       }
-      
-=======
-      for (auto it = begin; it != end; ++it)
-      {
-        fts.push_back(VW::parsers::flatbuffer::CreateFeatureDirect(_builder, nullptr, it.value(), it.index()));
-      }
-      namespace_offset = VW::parsers::flatbuffer::CreateNamespaceDirect(_builder, nullptr, index, &fts, hash);
->>>>>>> a541d85a
     }
     namespace_offset = VW::parsers::flatbuffer::CreateNamespaceDirect(_builder, nullptr, index, hash, nullptr, &feature_values, &feature_hashes);
   
@@ -485,7 +471,7 @@
           VW::details::flatten_namespace_extents(ae->feature_space[ns].namespace_extents, ae->feature_space[ns].size());
       auto unflattened_with_ranges_that_dont_have_extents = unflatten_namespace_extents_dont_skip(flattened_extents);
 
-      if( all.audit || all.hash_inv )
+      if( all.output_config.audit || all.output_config.hash_inv )
       {
         for (const auto& extent : unflattened_with_ranges_that_dont_have_extents)
         {
@@ -497,7 +483,6 @@
       }
       else
       {
-<<<<<<< HEAD
         for (const auto& extent : unflattened_with_ranges_that_dont_have_extents)
         {
           // The extent hash for a non-hash-extent will be 0, which is the same as the field no existing to flatbuffers.
@@ -505,13 +490,6 @@
               ae->feature_space[ns].cbegin() + extent.end_index, ns, extent.hash);
           namespaces.push_back(created_ns);
         }
-=======
-        // The extent hash for a non-hash-extent will be 0, which is the same as the field no existing to flatbuffers.
-        auto created_ns = create_namespace(ae->feature_space[ns].audit_begin() + extent.begin_index,
-            ae->feature_space[ns].audit_begin() + extent.end_index, ns, extent.hash,
-            all.output_config.audit || all.output_config.hash_inv);
-        namespaces.push_back(created_ns);
->>>>>>> a541d85a
       }
       
     }

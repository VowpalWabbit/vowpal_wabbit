import sys
import getopt
import math

class SRM:

  def __init__(self, data_file_name, predict_file_name, min_val, max_val, k, h):
    self.data_file_name = data_file_name
    self.predict_file_name = predict_file_name
    self.min_val = min_val
    self.max_val = max_val
    self.hh = (h * (max_val - min_val) / k)

  def calc(self):

    data_file = open(self.data_file_name,"r")
    predict_file = open(self.predict_file_name,"r")

    N = 0
    _loss_acc = 0.
    _loss_max = float("-inf")

    count = 0

    for (data_line, predict_line) in zip(data_file, predict_file):
      # Get data
      pred = self.get_predict_action(predict_line)
      logd, L_s, P_s = self.get_logged_data(data_line)
#       L_s = 1
      # Compute losses
      if(math.isclose(pred,logd,abs_tol=self.hh)):
        count = count + 1
<<<<<<< HEAD
        H_new = min(self.max_val, logd + self.hh) - max(self.min_val, logd - self.hh)
        _loss_acc += (L_s * (self.max_val - self.min_val) / (P_s * 4 * H_new))
=======
        H_new = min(self.max_val, logd + self.hh) - max(self.min_val, logd - self.hh)  
        _loss_acc += (L_s / (P_s * H_new))
>>>>>>> 88e60fde
      N += 1
      if(N%10000 == 0):
        print('.',end='',flush=True)

    _loss = _loss_acc / float(N)

    print('.')
    print("_loss=",_loss,", _loss_acc=",_loss_acc,", N=",N,)
    print("count = ", count)

  def get_logged_data(self, data_line):
    sep1 = data_line.find(':')
    a = data_line[:sep1]
    sep2 = data_line.find(':', sep1+1)
    l = data_line[sep1+1:sep2]
    p = data_line[sep2+1:]
    return (float(a), float(l), float(p))

  def get_predict_action(self, pred_line):
    separator_position = pred_line.find(':')
    return float(pred_line[:separator_position])

if __name__ == "__main__":
  # Example:
  usage = "\nUsage: python3 srm.py --p <prediction_file> --d <action_cost_probability_file> -m <max_action> -i <min_action> -k <partitions> --bandwidth <bandwidth>"
  usage += "\nExample: python3 srm.py --p results/friday_2_2048_4.ap --d results/friday_2.acp -m 23959 -i 185 -k 2048 --bandwidth 4"

  predict_file = "predict.txt"
  data_file = "data.txt"
  max_val = 100.0
  min_val = 0.0
  k = 4.0
  h = 1.0

  # Parse options - get predict and data file names
  args = sys.argv[1:]
  try:
    opts, args = getopt.getopt(args, "p:d:m:i:k:h:?",["predict_file=", "data_file=", "max=", "min=", "number_actions=", "bandwidth=", "help"])
  except getopt.GetoptError:
      print(usage)
      sys.exit()

  for opt, arg in opts:
    if opt in ('-p', '--predict_file'):
      predict_file = arg
    elif opt in ('-d', '--data_file'):
      data_file = arg
    elif opt in ('-m', '--max'):
      max_val = float(arg)
    elif opt in ('-i', '--min'):
      min_val = float(arg)
    elif opt in ('-k', '--number_actions'):
      k = float(arg)
    elif opt in ('-h', '--bandwidth'):
      h = float(arg)
    elif opt in ('-?', '--help'):
      print(usage)
      sys.exit()

  srm_ = SRM(data_file, predict_file, min_val, max_val, k, h)
  try:
    srm_.calc()
  except Exception as err:
    print(usage)
    print()
    print(type(err).__name__, err,"\n")<|MERGE_RESOLUTION|>--- conflicted
+++ resolved
@@ -30,13 +30,8 @@
       # Compute losses
       if(math.isclose(pred,logd,abs_tol=self.hh)):
         count = count + 1
-<<<<<<< HEAD
         H_new = min(self.max_val, logd + self.hh) - max(self.min_val, logd - self.hh)
-        _loss_acc += (L_s * (self.max_val - self.min_val) / (P_s * 4 * H_new))
-=======
-        H_new = min(self.max_val, logd + self.hh) - max(self.min_val, logd - self.hh)  
         _loss_acc += (L_s / (P_s * H_new))
->>>>>>> 88e60fde
       N += 1
       if(N%10000 == 0):
         print('.',end='',flush=True)

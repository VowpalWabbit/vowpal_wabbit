#! /bin/bash

# Untar file
tar -xvf cats.source.tar cats

# Get vw dependencies
# Build vw
cd cats
mkdir build
cd build
cmake .. -DCMAKE_TOOLCHAIN_FILE=/home/ranaras/s/vcpkg/scripts/buildsystems/vcpkg.cmake
make -j vw-bin

# Download data files
cd ..
mkdir test/train-sets
mkdir test/train-sets/regression
curl -o test/train-sets/regression/BNG_wisconsin.csv https://www.openml.org/data/get_csv/150677/BNG_wisconsin.arff &
curl -o test/train-sets/regression/BNG_cpu_act.csv https://www.openml.org/data/get_csv/150680/BNG_cpu_act.arff &
curl -o test/train-sets/regression/BNG_auto_price.csv https://www.openml.org/data/get_csv/150679/BNG_auto_price.arff &
curl -o test/train-sets/regression/black_friday.csv https://www.openml.org/data/get_csv/21230845/file639340bd9ca9.arff &
curl -o test/train-sets/regression/zurich.csv https://www.openml.org/data/get_csv/5698591/file62a9329beed2.arff &

# Wait for all background jobs to finish
wait

# Remove empty lines from data
sed '/^$/d' -i ./test/train-sets/regression/BNG_wisconsin.csv &
sed '/^$/d' -i ./test/train-sets/regression/BNG_cpu_act.csv &
sed '/^$/d' -i ./test/train-sets/regression/BNG_auto_price.csv &
sed '/^$/d' -i ./test/train-sets/regression/black_friday.csv &
sed '/^$/d' -i ./test/train-sets/regression/zurich.csv &

# Wait for all background jobs to finish
wait

# Transform data files
<<<<<<< HEAD
python3 utl/continous_action/preprocess_data.py -c ./test/train-sets/regression/BNG_wisconsin.csv &
python3 utl/continous_action/preprocess_data.py -c ./test/train-sets/regression/BNG_cpu_act.csv &
python3 utl/continous_action/preprocess_data.py -c ./test/train-sets/regression/BNG_auto_price.csv &
python3 utl/continous_action/preprocess_data.py -c ./test/train-sets/regression/black_friday.csv &
python3 utl/continous_action/preprocess_data.py -c ./test/train-sets/regression/zurich.csv &

# Wait for all background jobs to finish
wait

# Run experiments
echo "Run experiments"
=======
 python3 utl/continous_action/preprocess_data.py -c ./test/train-sets/regression/zurich.csv
# should be repeated for all data sets

# Run experiments

# parameteres for all the experiments
pass=1
timee=5000
pp=10000
bb=18
ll=1
nn=4
hh=1


# parametrs for each data set
name=black_friday
min=185
max=23959

# name=BNG_auto_price
# min=379.36
# max=43392.42

# name=BNG_cpu_act
# min=-64.9
# max=187.54

# name=BNG_wisconsin
# min=-10.87
# max=168.12

# name=ds_5
# min=0.61
# max=9.96

# name=zurich
# min=-121830
# max=7190

datatrain=$name\_train.dat
datatest=$name\_test.dat
data=$name.dat
sdata=$name
filename1=results/$sdata\_offline\_srm.txt
filename2=results/$sdata\_offline\_test.txt
filename3=../results/$sdata\_online_validation.txt

# running the CATS offline algorithm and saving the loss estimation in SRM and test error results 

# 1) saving logged data from training the initial model

time -p timeout $timee build/vowpalwabbit/vw --cbify $nn --cbify_reg --min_value=$min --max_value=$max --bandwidth $hh \
-d test/train-sets/regression/$datatrain --passes $pass -b $bb --coin --loss_option $ll -p results/$sdata\_$ll.acp

python3 utl/continous_action/acp_regression_data_join.py --p results/$sdata\_$ll.acp --d test/train-sets/regression/$datatrain > results/$sdata\_$ll.acpx

# 2) offline training a new model and saving the loss estimation in SRM and test error results

printf "." > $filename1
printf "." > $filename2

for n in 4 #8 16 32 64 128 256 512 1024 2048 4096 8192 
do
for h in 1 #2 4 8 16 32 64 128
do
if (( $n > 2*$h ));
then
printf "\ntime -p timeout $timee build/vowpalwabbit/vw --cont_tbd $n --min_value=$min --max_value=$max --bandwidth $h \
-d results/$sdata\_$ll.acpx --passes $pass -b $bb --coin --loss_option $ll -f results/$sdata.m -p results/$sdata\_$ll\_$n\_$h.ap \n" >> $filename1
time -p timeout $timee build/vowpalwabbit/vw --cont_tbd $n --min_value=$min --max_value=$max --bandwidth $h \
-d results/$sdata\_$ll.acpx --passes $pass -b $bb --coin --loss_option $ll -f results/$sdata.m -p results/$sdata\_$ll\_$n\_$h.ap
printf "\n($n, $h)\n" >> $filename1
python3 utl/continous_action/srm.py --p results/$sdata\_$ll\_$n\_$h.ap --d results/$sdata\_$ll.acp -m $max -i $min -k $n --bandwidth $h >> $filename1
printf "\ntime -p timeout $timee build/vowpalwabbit/vw --cont_tbd $n --min_value=$min --max_value=$max --bandwidth $h \
-d test/train-sets/regression/$datatest --passes $pass -b $bb --coin --loss_option $ll -i results/$sdata.m -p results/$sdata.ap -t \n" >> $filename2
time -p timeout $timee build/vowpalwabbit/vw --cont_tbd $n --min_value=$min --max_value=$max --bandwidth $h \
-d test/train-sets/regression/$datatest --passes $pass -b $bb --coin --loss_option $ll -i results/$sdata.m -p results/$sdata.ap -t
printf "\n($n, $h)\n" >> $filename2
python3 utl/continous_action/ap_regression_data_join.py --p results/$sdata.ap --d test/train-sets/regression/$datatest -m $max -i $min >> $filename2

fi;
done
done


# running the online algorithms for CATS as well as the comparators and saving the progressive validation results

echo "CATS online:" > $filename3

for n in 4 #8 16 32 64 128 256 512 1024 2048 4096 8192  
do
for h in 1 #2 4 8 16 32 64 128
do
if (( $n > 2*$h ));
then
printf "\n\ntime -p timeout $timee ../build/vowpalwabbit/vw --cbify $n --cbify_reg --min_value=$min --max_value=$max --bandwidth $h \
-d ../test/train-sets/regression/$data --passes $pass --cache_file=$data\_$bb.cache -b $bb --coin --loss_option $ll \n\n" >> $filename3
time -p ( timeout $timee ../build/vowpalwabbit/vw --cbify $n --cbify_reg --min_value=$min --max_value=$max --bandwidth $h \
-d ../test/train-sets/regression/$data --passes $pass --cache_file=$data\_$bb.cache -b $bb --coin --loss_option $ll >> $filename3 2>&1 ) 2>> $filename3
fi;
done
done


printf "\n\nDiscretized Tree online:-----------------------------------------------------------------------------" >> $filename3
for n in 2 #4 8 16 32 64 128 256 512 1024 2048 4096 8192 
do
printf "\n\ntime -p timeout $timee ../build/vowpalwabbit/vw --cbify $n --cbify_reg --cb_discrete --otc $n --min_value=$min --max_value=$max \
-d ../test/train-sets/regression/$data --passes $pass --cache_file=$data\_$bb.cache -b $bb --coin --loss_option $ll \n\n" >> $filename3
time -p ( timeout $timee ../build/vowpalwabbit/vw --cbify $n --cbify_reg --cb_discrete --otc $n --min_value=$min --max_value=$max \
-d ../test/train-sets/regression/$data --passes $pass --cache_file=$data\_$bb.cache -b $bb --coin --loss_option $ll >> $filename3 2>&1 ) 2>> $filename3
done


printf "\n\nDiscretized Linear online:----------------------------------------------------------------------------" >> $filename3
for n in 2 #4 8 16 32 64 128 256 512 1024 2048 4096 8192 
do
printf "\n\ntime -p timeout $timee ../build/vowpalwabbit/vw --cbify $n --cbify_reg --cb_discrete --min_value=$min --max_value=$max \
-d ../test/train-sets/regression/$data --passes $pass --cache_file=$data\_$bb.cache -b $bb --coin --loss_option $ll \n\n" >> $filename3
time -p ( timeout $timee ../build/vowpalwabbit/vw --cbify $n --cbify_reg --cb_discrete --min_value=$min --max_value=$max \
-d ../test/train-sets/regression/$data --passes $pass --cache_file=$data\_$bb.cache -b $bb --coin --loss_option $ll >> $filename3 2>&1 ) 2>> $filename3
done
>>>>>>> 11ab34c4
<|MERGE_RESOLUTION|>--- conflicted
+++ resolved
@@ -35,7 +35,6 @@
 wait
 
 # Transform data files
-<<<<<<< HEAD
 python3 utl/continous_action/preprocess_data.py -c ./test/train-sets/regression/BNG_wisconsin.csv &
 python3 utl/continous_action/preprocess_data.py -c ./test/train-sets/regression/BNG_cpu_act.csv &
 python3 utl/continous_action/preprocess_data.py -c ./test/train-sets/regression/BNG_auto_price.csv &
@@ -47,8 +46,7 @@
 
 # Run experiments
 echo "Run experiments"
-=======
- python3 utl/continous_action/preprocess_data.py -c ./test/train-sets/regression/zurich.csv
+
 # should be repeated for all data sets
 
 # Run experiments
@@ -96,7 +94,7 @@
 filename2=results/$sdata\_offline\_test.txt
 filename3=../results/$sdata\_online_validation.txt
 
-# running the CATS offline algorithm and saving the loss estimation in SRM and test error results 
+# running the CATS offline algorithm and saving the loss estimation in SRM and test error results
 
 # 1) saving logged data from training the initial model
 
@@ -110,7 +108,7 @@
 printf "." > $filename1
 printf "." > $filename2
 
-for n in 4 #8 16 32 64 128 256 512 1024 2048 4096 8192 
+for n in 4 #8 16 32 64 128 256 512 1024 2048 4096 8192
 do
 for h in 1 #2 4 8 16 32 64 128
 do
@@ -138,7 +136,7 @@
 
 echo "CATS online:" > $filename3
 
-for n in 4 #8 16 32 64 128 256 512 1024 2048 4096 8192  
+for n in 4 #8 16 32 64 128 256 512 1024 2048 4096 8192
 do
 for h in 1 #2 4 8 16 32 64 128
 do
@@ -154,7 +152,7 @@
 
 
 printf "\n\nDiscretized Tree online:-----------------------------------------------------------------------------" >> $filename3
-for n in 2 #4 8 16 32 64 128 256 512 1024 2048 4096 8192 
+for n in 2 #4 8 16 32 64 128 256 512 1024 2048 4096 8192
 do
 printf "\n\ntime -p timeout $timee ../build/vowpalwabbit/vw --cbify $n --cbify_reg --cb_discrete --otc $n --min_value=$min --max_value=$max \
 -d ../test/train-sets/regression/$data --passes $pass --cache_file=$data\_$bb.cache -b $bb --coin --loss_option $ll \n\n" >> $filename3
@@ -164,11 +162,10 @@
 
 
 printf "\n\nDiscretized Linear online:----------------------------------------------------------------------------" >> $filename3
-for n in 2 #4 8 16 32 64 128 256 512 1024 2048 4096 8192 
+for n in 2 #4 8 16 32 64 128 256 512 1024 2048 4096 8192
 do
 printf "\n\ntime -p timeout $timee ../build/vowpalwabbit/vw --cbify $n --cbify_reg --cb_discrete --min_value=$min --max_value=$max \
 -d ../test/train-sets/regression/$data --passes $pass --cache_file=$data\_$bb.cache -b $bb --coin --loss_option $ll \n\n" >> $filename3
 time -p ( timeout $timee ../build/vowpalwabbit/vw --cbify $n --cbify_reg --cb_discrete --min_value=$min --max_value=$max \
 -d ../test/train-sets/regression/$data --passes $pass --cache_file=$data\_$bb.cache -b $bb --coin --loss_option $ll >> $filename3 2>&1 ) 2>> $filename3
-done
->>>>>>> 11ab34c4
+done
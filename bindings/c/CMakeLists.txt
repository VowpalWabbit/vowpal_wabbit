--- conflicted
+++ resolved
@@ -10,11 +10,8 @@
 
 set(vw_c_impl_files
   src/placeholder.cc
-<<<<<<< HEAD
   src/c_io_adapter.cc
-=======
   src/workspace.cc
->>>>>>> 382fa34f
 )
 
 # In order to reuse the error definition data in the C API we must make the error_data.h header available here.

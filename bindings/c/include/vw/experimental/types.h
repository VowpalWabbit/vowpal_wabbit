// Copyright (c) by respective owners including Yahoo!, Microsoft, and
// individual contributors. All rights reserved. Released under a BSD (revised)
// license as described in the file LICENSE.
#pragma once

// uint32_t, uint64_t, etc
#include <stdint.h>
// size_t
#include <stddef.h>

#ifdef __cplusplus
extern "C"
{
#endif

  typedef uint32_t VWStatus;
  static const VWStatus VW_success = 0;
// Generate all error codes based on the definitions provided in "error_data.h"
// This macro gets expanded for each individual error definition
#define ERROR_CODE_DEFINITION(code, name, message) static const VWStatus VW_##name = code;
#include "vw/experimental/error_data.h"
#undef ERROR_CODE_DEFINITION

  typedef uint32_t VWLabelType;
  static const VWLabelType VW_LABEL_SIMPLE = 0;
  static const VWLabelType VW_LABEL_CB = 1;
  static const VWLabelType VW_LABEL_CB_EVAL = 2;
  static const VWLabelType VW_LABEL_CS = 3;
  static const VWLabelType VW_LABEL_MULTILABELS = 4;
  static const VWLabelType VW_LABEL_MULTICLASS = 5;
  static const VWLabelType VW_LABEL_CCB = 6;
  static const VWLabelType VW_LABEL_SLATES = 7;

  typedef uint32_t VWPredictionType;
  static const VWPredictionType VW_PRED_SCALAR = 0;
  static const VWPredictionType VW_PRED_SCALARS = 1;
  static const VWPredictionType VW_PRED_ACTION_SCORES = 2;
  static const VWPredictionType VW_PRED_ACTION_PROBS = 3;
  static const VWPredictionType VW_PRED_ACTION_MULTICLASS = 4;
  static const VWPredictionType VW_PRED_ACTION_MULTILABELS = 5;
  static const VWPredictionType VW_PRED_PROB = 6;
  static const VWPredictionType VW_PRED_MUTLICLASS_PROBS = 7;
  static const VWPredictionType VW_PRED_DECISION_PROBS = 8;

  struct VWWorkspace_tag;
  typedef struct VWWorkspace_tag VWWorkspace;

  struct VWErrorInfo_tag;
  typedef struct VWErrorInfo_tag VWErrorInfo;

  struct VWString_tag;
  typedef struct VWString_tag VWString;

  struct VWLabel_tag;
  typedef struct VWLabel_tag VWLabel;

  struct VWPrediction_tag;
  typedef struct VWPrediction_tag VWPrediction;

  struct VWExample_tag;
  typedef struct VWExample_tag VWExample;

  struct VWOptions_tag;
  typedef struct VWOptions_tag VWOptions;

  typedef VWStatus(VWReadFunc)(void*, char*, size_t, size_t*);
  typedef VWStatus(VWWriteFunc)(void*, const char*, size_t, size_t*);
  typedef VWStatus(VWTraceMessageFunc)(void*, int trace_level, const char*, size_t);

  struct VWSearch_tag;
  typedef struct VWSearch_tag VWSearch;

<<<<<<< HEAD
  typedef VWStatus(VWReadFunc)(void*, char*, size_t, size_t*);
  typedef VWStatus(VWWriteFunc)(void*, const char*, size_t, size_t*);
  typedef VWStatus(VWTraceMessageFunc)(void*, int trace_level, const char*, size_t);
=======
  struct VWErrorInfo_tag;
  typedef struct VWErrorInfo_tag VWErrorInfo;

  struct VWOptions_tag;
  typedef struct VWOptions_tag VWOptions;

>>>>>>> cea3cc95
#ifdef __cplusplus
}
#endif<|MERGE_RESOLUTION|>--- conflicted
+++ resolved
@@ -70,18 +70,9 @@
   struct VWSearch_tag;
   typedef struct VWSearch_tag VWSearch;
 
-<<<<<<< HEAD
-  typedef VWStatus(VWReadFunc)(void*, char*, size_t, size_t*);
-  typedef VWStatus(VWWriteFunc)(void*, const char*, size_t, size_t*);
-  typedef VWStatus(VWTraceMessageFunc)(void*, int trace_level, const char*, size_t);
-=======
-  struct VWErrorInfo_tag;
-  typedef struct VWErrorInfo_tag VWErrorInfo;
-
   struct VWOptions_tag;
   typedef struct VWOptions_tag VWOptions;
 
->>>>>>> cea3cc95
 #ifdef __cplusplus
 }
 #endif
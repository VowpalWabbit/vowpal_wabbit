--- conflicted
+++ resolved
@@ -11,90 +11,74 @@
 
 namespace VW
 {
-float VowpalWabbitScalarPredictionFactory::Create(vw* vw, example* ex)
-{
+	float VowpalWabbitScalarPredictionFactory::Create(vw* vw, example* ex)
+	{
 #if _DEBUG
-  if (ex == nullptr)
-    throw gcnew ArgumentNullException("ex");
+		if (ex == nullptr)
+			throw gcnew ArgumentNullException("ex");
 #endif
 
-  try
+		try
   { return VW::get_prediction(ex);
-  }
-  CATCHRETHROW
-}
+		}
+		CATCHRETHROW
+	}
 
-float VowpalWabbitCostSensitivePredictionFactory::Create(vw* vw, example* ex)
-{
+	float VowpalWabbitCostSensitivePredictionFactory::Create(vw* vw, example* ex)
+	{
 #if _DEBUG
-  if (ex == nullptr)
-    throw gcnew ArgumentNullException("ex");
+		if (ex == nullptr)
+			throw gcnew ArgumentNullException("ex");
 #endif
 
-  try
+		try
   { return VW::get_cost_sensitive_prediction(ex);
-  }
-  CATCHRETHROW
-}
+		}
+		CATCHRETHROW
+	}
 
-cli::array<int>^ VowpalWabbitMultilabelPredictionFactory::Create(vw* vw, example* ex)
-{
+	cli::array<int>^ VowpalWabbitMultilabelPredictionFactory::Create(vw* vw, example* ex)
+	{
 #if _DEBUG
-  if (ex == nullptr)
-    throw gcnew ArgumentNullException("ex");
+		if (ex == nullptr)
+			throw gcnew ArgumentNullException("ex");
 #endif
 
-<<<<<<< HEAD
 		size_t length;
 		uint32_t* labels;
-
+		
 		try
-		{
-			labels = VW::get_multilabel_predictions(ex, length);
+  { labels = VW::get_multilabel_predictions(ex, length);
 		}
 		CATCHRETHROW
-=======
-  size_t length;
-  uint32_t* labels;
->>>>>>> d816af74
 
-  try
-  { labels = VW::get_multilabel_predictions(ex, length);
-  }
-  CATCHRETHROW
+		if (length > Int32::MaxValue)
+  { throw gcnew ArgumentOutOfRangeException("Multi-label predictions too large");
+		}
 
-<<<<<<< HEAD
 		auto values = gcnew cli::array<int>((int)length);
 
     if (length > 0)
     {
-      Marshal::Copy(IntPtr(labels), values, 0, (int)length);
+		Marshal::Copy(IntPtr(labels), values, 0, (int)length);
     }
-=======
-  if (length > Int32::MaxValue)
-  { throw gcnew ArgumentOutOfRangeException("Multi-label predictions too large");
-  }
->>>>>>> d816af74
 
-  auto values = gcnew cli::array<int>((int)length);
-  Marshal::Copy(IntPtr(labels), values, 0, (int)length);
+		return values;
+	}
 
-  return values;
-}
+	cli::array<float>^ VowpalWabbitTopicPredictionFactory::Create(vw* vw, example* ex)
+	{
+#if _DEBUG
+		if (vw == nullptr)
+			throw gcnew ArgumentNullException("vw");
 
-cli::array<float>^ VowpalWabbitTopicPredictionFactory::Create(vw* vw, example* ex)
-{
-#if _DEBUG
-  if (vw == nullptr)
-    throw gcnew ArgumentNullException("vw");
-
-  if (ex == nullptr)
-    throw gcnew ArgumentNullException("ex");
+		if (ex == nullptr)
+			throw gcnew ArgumentNullException("ex");
 #endif
 
-  auto values = gcnew cli::array<float>(vw->lda);
-  Marshal::Copy(IntPtr(ex->topic_predictions.begin), values, 0, vw->lda);
+		auto values = gcnew cli::array<float>(vw->lda);
+		Marshal::Copy(IntPtr(ex->topic_predictions.begin), values, 0, vw->lda);
 
-  return values;
-}
+		return values;
+	}
 }
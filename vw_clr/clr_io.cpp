/*
Copyright (c) by respective owners including Yahoo!, Microsoft, and
individual contributors. All rights reserved.  Released under a BSD (revised)
license as described in the file LICENSE.
*/

#include <msclr\marshal_cppstd.h>
#include "clr_io.h"

using namespace System;
using namespace System::Runtime::InteropServices;

namespace VW
{
<<<<<<< HEAD
	clr_io_buf::clr_io_buf(Stream^ stream) : m_stream(stream)
	{
		if (stream == nullptr)
			throw gcnew ArgumentNullException("stream");

		files.push_back(0);
	}

	int clr_io_buf::open_file(const char* name, bool stdin_off, int flag)
	{
		return 0;
	}

	void clr_io_buf::reset_file(int f)
	{
		m_stream->Seek(0, SeekOrigin::Begin);
		endloaded = space.begin;
		space.end = space.begin;
	}

	ssize_t clr_io_buf::read_file(int f, void* buf, size_t nbytes)
	{
		auto buffer = gcnew array<unsigned char>((int)nbytes);
		int readBytes = m_stream->Read(buffer, 0, (int)nbytes);

		Marshal::Copy(buffer, 0, IntPtr(buf), (int)nbytes);

		return readBytes;
	}

	size_t clr_io_buf::num_files()
	{
		return 1;
	}

	ssize_t clr_io_buf::write_file(int file, const void* buf, size_t nbytes)
	{
		auto buffer = gcnew array<unsigned char>((int)nbytes);
		Marshal::Copy(IntPtr((void*)buf), buffer, 0, (int)nbytes);

		m_stream->Write(buffer, 0, (int)nbytes);

		return nbytes;
	}

	bool clr_io_buf::compressed()
	{
		return false;
	}

	void clr_io_buf::flush()
	{
    io_buf::flush();
		m_stream->Flush();
	}

	bool clr_io_buf::close_file()
	{
    // don't close stream on purpose. Caller of SaveModel should have control when to close.
		return true;
	}
=======
clr_io_buf::clr_io_buf(Stream^ stream) : m_stream(stream)
{ if (stream == nullptr)
    throw gcnew ArgumentNullException("stream");

  files.push_back(0);
}

int clr_io_buf::open_file(const char* name, bool stdin_off, int flag)
{ return 0;
}

void clr_io_buf::reset_file(int f)
{ m_stream->Seek(0, SeekOrigin::Begin);
  endloaded = space.begin;
  space.end = space.begin;
}

ssize_t clr_io_buf::read_file(int f, void* buf, size_t nbytes)
{ auto buffer = gcnew array<unsigned char>((int)nbytes);
  int readBytes = m_stream->Read(buffer, 0, (int)nbytes);

  Marshal::Copy(buffer, 0, IntPtr(buf), (int)nbytes);

  return readBytes;
}

size_t clr_io_buf::num_files()
{ return 1;
}

ssize_t clr_io_buf::write_file(int file, const void* buf, size_t nbytes)
{ auto buffer = gcnew array<unsigned char>((int)nbytes);
  Marshal::Copy(IntPtr((void*)buf), buffer, 0, (int)nbytes);

  m_stream->Write(buffer, 0, (int)nbytes);

  return nbytes;
}

bool clr_io_buf::compressed()
{ return false;
}

void clr_io_buf::flush()
{ m_stream->Flush();
}

bool clr_io_buf::close_file()
{ m_stream->Close();
  return true;
}
>>>>>>> d816af74
}<|MERGE_RESOLUTION|>--- conflicted
+++ resolved
@@ -12,30 +12,25 @@
 
 namespace VW
 {
-<<<<<<< HEAD
 	clr_io_buf::clr_io_buf(Stream^ stream) : m_stream(stream)
-	{
-		if (stream == nullptr)
+{ if (stream == nullptr)
 			throw gcnew ArgumentNullException("stream");
-
+		
 		files.push_back(0);
 	}
 
 	int clr_io_buf::open_file(const char* name, bool stdin_off, int flag)
-	{
-		return 0;
+{ return 0;
 	}
 
 	void clr_io_buf::reset_file(int f)
-	{
-		m_stream->Seek(0, SeekOrigin::Begin);
+{ m_stream->Seek(0, SeekOrigin::Begin);
 		endloaded = space.begin;
 		space.end = space.begin;
 	}
 
 	ssize_t clr_io_buf::read_file(int f, void* buf, size_t nbytes)
-	{
-		auto buffer = gcnew array<unsigned char>((int)nbytes);
+{ auto buffer = gcnew array<unsigned char>((int)nbytes);
 		int readBytes = m_stream->Read(buffer, 0, (int)nbytes);
 
 		Marshal::Copy(buffer, 0, IntPtr(buf), (int)nbytes);
@@ -44,13 +39,11 @@
 	}
 
 	size_t clr_io_buf::num_files()
-	{
-		return 1;
+{ return 1;
 	}
-
+		
 	ssize_t clr_io_buf::write_file(int file, const void* buf, size_t nbytes)
-	{
-		auto buffer = gcnew array<unsigned char>((int)nbytes);
+{ auto buffer = gcnew array<unsigned char>((int)nbytes);
 		Marshal::Copy(IntPtr((void*)buf), buffer, 0, (int)nbytes);
 
 		m_stream->Write(buffer, 0, (int)nbytes);
@@ -59,13 +52,11 @@
 	}
 
 	bool clr_io_buf::compressed()
-	{
-		return false;
+{ return false;
 	}
 
 	void clr_io_buf::flush()
-	{
-    io_buf::flush();
+	{ io_buf::flush();
 		m_stream->Flush();
 	}
 
@@ -74,57 +65,4 @@
     // don't close stream on purpose. Caller of SaveModel should have control when to close.
 		return true;
 	}
-=======
-clr_io_buf::clr_io_buf(Stream^ stream) : m_stream(stream)
-{ if (stream == nullptr)
-    throw gcnew ArgumentNullException("stream");
-
-  files.push_back(0);
-}
-
-int clr_io_buf::open_file(const char* name, bool stdin_off, int flag)
-{ return 0;
-}
-
-void clr_io_buf::reset_file(int f)
-{ m_stream->Seek(0, SeekOrigin::Begin);
-  endloaded = space.begin;
-  space.end = space.begin;
-}
-
-ssize_t clr_io_buf::read_file(int f, void* buf, size_t nbytes)
-{ auto buffer = gcnew array<unsigned char>((int)nbytes);
-  int readBytes = m_stream->Read(buffer, 0, (int)nbytes);
-
-  Marshal::Copy(buffer, 0, IntPtr(buf), (int)nbytes);
-
-  return readBytes;
-}
-
-size_t clr_io_buf::num_files()
-{ return 1;
-}
-
-ssize_t clr_io_buf::write_file(int file, const void* buf, size_t nbytes)
-{ auto buffer = gcnew array<unsigned char>((int)nbytes);
-  Marshal::Copy(IntPtr((void*)buf), buffer, 0, (int)nbytes);
-
-  m_stream->Write(buffer, 0, (int)nbytes);
-
-  return nbytes;
-}
-
-bool clr_io_buf::compressed()
-{ return false;
-}
-
-void clr_io_buf::flush()
-{ m_stream->Flush();
-}
-
-bool clr_io_buf::close_file()
-{ m_stream->Close();
-  return true;
-}
->>>>>>> d816af74
 }
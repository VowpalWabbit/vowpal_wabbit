--- conflicted
+++ resolved
@@ -12,46 +12,14 @@
 
 namespace VW
 {
-<<<<<<< HEAD
   /// <summary>
-=======
-  ref class VowpalWabbitExample;
-
-  public interface class IVowpalWabbitLabelComparator
-  {
-  public:
-    String^ Diff(VowpalWabbitExample^ ex1, VowpalWabbitExample^ ex2);
-  };
-
-  public ref class VowpalWabbitSimpleLabelComparator sealed : IVowpalWabbitLabelComparator
-  {
-  public:
-    virtual String^ Diff(VowpalWabbitExample^ ex1, VowpalWabbitExample^ ex2) sealed;
-  };
-
-  public ref class VowpalWabbitContextualBanditLabelComparator sealed : IVowpalWabbitLabelComparator
-  {
-  public:
-    virtual String^ Diff(VowpalWabbitExample^ ex1, VowpalWabbitExample^ ex2) sealed;
-  };
-
-  public ref class VowpalWabbitLabelComparator sealed abstract
-  {
-  public:
-    static initonly VowpalWabbitSimpleLabelComparator^ Simple = gcnew VowpalWabbitSimpleLabelComparator;
-
-    static initonly VowpalWabbitContextualBanditLabelComparator^ ContextualBandit = gcnew VowpalWabbitContextualBanditLabelComparator;
-  };
-
-	/// <summary>
->>>>>>> 9bf37587
 	/// A CLR representation of a vowpal wabbit example.
 	/// </summary>
 	/// <remarks>
 	/// Underlying memory is allocated by native code, but examples are not part of the ring.
 	/// </remarks>
 	[System::Diagnostics::DebuggerDisplay("{m_string}")]
-	public ref class VowpalWabbitExample 
+	public ref class VowpalWabbitExample
 	{
 	private:
 		/// <summary>

--- conflicted
+++ resolved
@@ -10,7 +10,6 @@
 
 namespace VW
 {
-<<<<<<< HEAD
 	VowpalWabbitExample::VowpalWabbitExample(IVowpalWabbitExamplePool^ owner, example* example) :
 		m_owner(owner), m_example(example), m_innerExample(nullptr)
 	{
@@ -22,67 +21,30 @@
 	}
 
 	VowpalWabbitExample::!VowpalWabbitExample()
-	{
-		if (m_owner != nullptr)
+{ if (m_owner != nullptr)
 			m_owner->ReturnExampleToPool(this);
 	}
 
 	VowpalWabbitExample::~VowpalWabbitExample()
-	{
-		this->!VowpalWabbitExample();
+{ this->!VowpalWabbitExample();
 	}
 
 	VowpalWabbitExample^ VowpalWabbitExample::InnerExample::get()
-	{
-		return m_innerExample;
+{ return m_innerExample;
 	}
 
 	IVowpalWabbitExamplePool^ VowpalWabbitExample::Owner::get()
-	{
-		return m_owner;
+{ return m_owner;
 	}
 
 	generic<typename T>
 	T VowpalWabbitExample::GetPrediction(VowpalWabbit^ vw, IVowpalWabbitPredictionFactory<T>^ factory)
 	{
-=======
-VowpalWabbitExample::VowpalWabbitExample(IVowpalWabbitExamplePool^ owner, example* example) :
-  m_owner(owner), m_example(example), m_innerExample(nullptr)
-{
-}
-
-VowpalWabbitExample::VowpalWabbitExample(IVowpalWabbitExamplePool^ owner, VowpalWabbitExample^ example) :
-  m_owner(owner), m_example(example->m_example), m_innerExample(example)
-{
-}
-
-VowpalWabbitExample::!VowpalWabbitExample()
-{ if (m_owner != nullptr)
-    m_owner->ReturnExampleToPool(this);
-}
-
-VowpalWabbitExample::~VowpalWabbitExample()
-{ this->!VowpalWabbitExample();
-}
-
-VowpalWabbitExample^ VowpalWabbitExample::InnerExample::get()
-{ return m_innerExample;
-}
-
-IVowpalWabbitExamplePool^ VowpalWabbitExample::Owner::get()
-{ return m_owner;
-}
-
-generic<typename T>
-T VowpalWabbitExample::GetPrediction(VowpalWabbit^ vw, IVowpalWabbitPredictionFactory<T>^ factory)
-{
->>>>>>> d816af74
 #ifdef _DEBUG
-  if (vw == nullptr)
-    throw gcnew ArgumentNullException("vw");
+		if (vw == nullptr)
+			throw gcnew ArgumentNullException("vw");
 #endif
 
-<<<<<<< HEAD
 		return factory->Create(vw->m_vw, m_example);
 	}
 	
@@ -342,8 +304,4 @@
 
     return nullptr;
   }
-=======
-  return factory->Create(vw->m_vw, m_example);
-}
->>>>>>> d816af74
 }
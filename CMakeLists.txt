--- conflicted
+++ resolved
@@ -103,10 +103,10 @@
 option(BUILD_FLATBUFFERS "Build flatbuffers" OFF)
 option(BUILD_PRIVACY_ACTIVATION "Enable privacy activation feature" OFF)
 
-<<<<<<< HEAD
 if(VW_INSTALL AND NOT VW_ZLIB_SYS_DEP)
   message(FATAL_ERROR "To use install VW_ZLIB_SYS_DEP must be used")
-=======
+endif()
+
 # The only way to tell it was used is if it was turned off, since the default is true.
 if(NOT BUILD_TESTS)
   message(WARNING "Use standard option BUILD_TESTING instead of BUILD_TESTS. BUILD_TESTS will be removed in the future.")
@@ -127,7 +127,6 @@
 
 if(VW_INSTALL AND NOT RAPIDJSON_SYS_DEP)
   message(WARNING "Installing with a vendored version of rapidjson is not recommended. Use SPDLOG_SYS_DEP to use a system dependency and silence this warning.")
->>>>>>> 4f9e54c5
 endif()
 
 string(TOUPPER "${CMAKE_BUILD_TYPE}" CONFIG)

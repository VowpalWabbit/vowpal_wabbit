cmake_minimum_required(VERSION 3.5)

# Only allow Release and Debug configurations
set(CMAKE_CONFIGURATION_TYPES Debug Release CACHE TYPE INTERNAL FORCE)
if(NOT CMAKE_BUILD_TYPE)
  set(CMAKE_BUILD_TYPE "Release" CACHE STRING "Choose the type of build." FORCE)
endif()

# VW targets Windows 8.1 SDK
# CMAKE_SYSTEM_VERSION must come before the project is defined in the top level CMakeLists file
# https://stackoverflow.com/questions/45692367/how-to-set-msvc-target-platform-version-with-cmake
if(WIN32)
  set(CMAKE_SYSTEM_VERSION 8.1 CACHE TYPE INTERNAL FORCE)
endif()

project(vowpal_wabbit C CXX)
set(CMAKE_CXX_STANDARD 11)

# Read version into variable
file(READ version.txt PACKAGE_VERSION)
string(STRIP ${PACKAGE_VERSION} PACKAGE_VERSION)
message(STATUS "VowpalWabbit Version: ${PACKAGE_VERSION}")

include(ProcessorCount)
ProcessorCount(NumProcessors)
message(STATUS "Number of processors: ${NumProcessors}")
file(WRITE ${CMAKE_CURRENT_BINARY_DIR}/nprocs.txt ${NumProcessors})

option(PROFILE "Turn on flags required for profiling" OFF)
option(VALGRIND_PROFILE "Turn on flags required for profiling with valgrind" OFF)
option(GCOV "Turn on flags required for gcov" OFF)
option(WARNINGS "Turn on warning flags. ON by default." ON)
option(STATIC_LINK_VW "Link VW executable statically. Off by default." OFF)

option(VW_INSTALL "Add install targets." ON)
option(BUILD_TESTS "Build and enable tests." ON)
option(BUILD_JAVA "Add Java targets." Off)
option(BUILD_PYTHON "Add Python targets." Off)
option(BUILD_DOCS "Add documentation targets." Off)
option(LTO "Enable Link Time optimization (Requires Release build, only works with clang and linux/mac for now)." Off)

string(TOUPPER "${CMAKE_BUILD_TYPE}" CONFIG)

if(WIN32 AND (PROFILE OR VALGRIND_PROFILE OR GCOV OR STATIC_LINK_VW OR BUILD_JAVA OR LTO))
  message(FATAL_ERROR "Unsupported option enabled on Windows build")
endif()

# Add -ffast-math for speed, remove for testability.
set(linux_release_config -O3 -fno-strict-aliasing -msse2 -mfpmath=sse)
set(linux_debug_config -g -O0)

if((NOT PROFILE) AND (NOT GCOV))
  set(linux_release_config ${linux_release_config} -fomit-frame-pointer)
endif()

#Use default visiblity on UNIX otherwise a lot of the C++ symbols end up for exported and interpose'able
set(linux_flags -fvisibility=hidden $<$<CONFIG:DEBUG>:${linux_debug_config}> $<$<CONFIG:RELEASE>:${linux_release_config}>)

if(LTO)
	if(NOT "${CMAKE_CXX_COMPILER_ID}" MATCHES "Clang")
		message(FATAL_ERROR "LTO requires Clang")
	endif()
	if("${CMAKE_CXX_COMPILER_VERSION}" VERSION_LESS "8.0.0")
		message(FATAL_ERROR "LTO requires Clang 8.0 (llvm 3.9) or later")
	endif()
	If("${CONFIG}" STREQUAL "DEBUG")
		message(FATAL_ERROR "LTO only works with Release builds")
	endif()
  set(linux_flags ${linux_flags} -flto=thin)
endif()

# for profiling -- note that it needs to be gcc
if(PROFILE)
  set(linux_flags ${linux_flags} -fno-strict-aliasing -pg)
endif()

# for valgrind profiling: run 'valgrind --tool=callgrind PROGRAM' then 'callgrind_annotate --tree=both --inclusive=yes'
if(VALGRIND_PROFILE)
  set(linux_flags ${linux_flags} -g -fomit-frame-pointer -fno-strict-aliasing)
endif()

# gcov configuration
if(GCOV)
  set(linux_flags ${linux_flags} -g -O0 -fprofile-arcs -ftest-coverage -fno-strict-aliasing -pg)
endif()

<<<<<<< HEAD
set(windows_release_config /GL /O2 /Gy /Oi /Ob2 /Ot /Oy /GT /MD)
set(windows_debug_config /INCREMENTAL /Od /Zi /analyze-)
set(windows_flags $<$<CONFIG:DEBUG>:${windows_debug_config}> $<$<CONFIG:RELEASE>:${windows_release_config}>)
=======
# TODO move to consuming vcpkg of this dependency
add_library(rapidjson INTERFACE)
target_include_directories(rapidjson INTERFACE ${CMAKE_CURRENT_SOURCE_DIR}/rapidjson/include)
>>>>>>> 822158d0

# Use folders in VS solution
set_property(GLOBAL PROPERTY USE_FOLDERS ON)

set(explore_INCLUDE_DIRS "${CMAKE_CURRENT_SOURCE_DIR}/explore/")

if(STATIC_LINK_VW)
  set(Boost_USE_STATIC_LIBS ON)
  SET(CMAKE_FIND_LIBRARY_SUFFIXES ".a")
  SET(BUILD_SHARED_LIBS OFF)
else()
  set(Boost_USE_STATIC_LIBS OFF)
  if(WIN32)
    # Windows links everything dynamically
    add_definitions( -DBOOST_ALL_DYN_LINK )
  endif()
endif()

set(Boost_USE_MULTITHREADED ON)
set(Boost_USE_STATIC_RUNTIME OFF)

set(THREADS_PREFER_PTHREAD_FLAG ON)
find_package(Threads REQUIRED)

set(LINK_THREADS Threads::Threads)
if(STATIC_LINK_VW)
  if(APPLE)
    set(unix_static_flag "")
    #Guess ZLIB_LIBRARY to be the one provided by homebrew if none was provided
    if(NOT ZLIB_LIBRARY)
      file(GLOB ZLIB_LIBRARY /usr/local/Cellar/zlib/*/lib/libz.a)
    endif()
  else()
    set(LINK_THREADS -Wl,--whole-archive -lpthread -Wl,--no-whole-archive)
    set(unix_static_flag -static)
  endif()
endif()

# Align and foreach are also required, for some reason they can't be specified as components though.
find_package(Boost REQUIRED COMPONENTS program_options system thread unit_test_framework)
find_package(ZLIB REQUIRED)

# Ensure rapidjson submodule is ready
find_package(Git QUIET)
if(GIT_FOUND AND EXISTS "${PROJECT_SOURCE_DIR}/.git")
  # Update submodules as needed
  option(GIT_SUBMODULE "Check submodules during build" ON)
  if(GIT_SUBMODULE)
    message(STATUS "Submodule update")
    execute_process(COMMAND ${GIT_EXECUTABLE} submodule update --init --recursive
                    WORKING_DIRECTORY ${CMAKE_CURRENT_SOURCE_DIR}
                    RESULT_VARIABLE GIT_SUBMOD_RESULT)
    if(NOT GIT_SUBMOD_RESULT EQUAL "0")
      message(FATAL_ERROR "git submodule update --init failed with ${GIT_SUBMOD_RESULT}, please checkout submodules")
    endif()
  endif()
endif()

if(NOT EXISTS "${PROJECT_SOURCE_DIR}/rapidjson/CMakeLists.txt")
  message(FATAL_ERROR "The submodules were not downloaded! GIT_SUBMODULE was turned off or failed. Please update submodules and try again.")
endif()

add_library(rapidjson INTERFACE)
target_include_directories(rapidjson INTERFACE ${CMAKE_CURRENT_SOURCE_DIR}/rapidjson/include)

add_subdirectory(cluster)
add_subdirectory(library)
add_subdirectory(vowpalwabbit)

if(BUILD_DOCS)
  add_subdirectory(doc)
endif()

if(BUILD_JAVA)
  add_subdirectory(java)
endif()

if(BUILD_PYTHON)
  add_subdirectory(python)
endif()

if(BUILD_TESTS)
  enable_testing()
  add_subdirectory(test)

  # Don't offer these make dependent targets on Windows
  if(NOT WIN32)
  # make bigtests BIG_TEST_ARGS="<args here>"
  add_custom_target(bigtests
    DEPENDS vw
    COMMAND make \${BIG_TEST_ARGS}
    WORKING_DIRECTORY ${CMAKE_CURRENT_SOURCE_DIR}/big_tests)
  endif()
endif()

# TODO convert cs directory to cmake
# TODO convert c_test directory to cmake

# PkgConfig
if(VW_INSTALL)
  FOREACH(BOOST_LIBRARY ${Boost_LIBRARIES})
    SET (BOOST_LINK_LIBRARIES "${BOOST_LINK_LIBRARIES} ${BOOST_LIBRARY}")
  ENDFOREACH()

  configure_file(libvw.pc.in libvw.pc)
  configure_file(libvw_c_wrapper.pc.in libvw_c_wrapper.pc)
  install(FILES ${CMAKE_CURRENT_BINARY_DIR}/libvw.pc ${CMAKE_CURRENT_BINARY_DIR}/libvw_c_wrapper.pc DESTINATION lib/pkgconfig)
endif()<|MERGE_RESOLUTION|>--- conflicted
+++ resolved
@@ -1,6 +1,9 @@
 cmake_minimum_required(VERSION 3.5)
 
-# Only allow Release and Debug configurations
+# Only allow 
+
+
+and Debug configurations
 set(CMAKE_CONFIGURATION_TYPES Debug Release CACHE TYPE INTERNAL FORCE)
 if(NOT CMAKE_BUILD_TYPE)
   set(CMAKE_BUILD_TYPE "Release" CACHE STRING "Choose the type of build." FORCE)
@@ -54,7 +57,10 @@
 endif()
 
 #Use default visiblity on UNIX otherwise a lot of the C++ symbols end up for exported and interpose'able
-set(linux_flags -fvisibility=hidden $<$<CONFIG:DEBUG>:${linux_debug_config}> $<$<CONFIG:RELEASE>:${linux_release_config}>)
+set(
+
+
+-fvisibility=hidden $<$<CONFIG:DEBUG>:${linux_debug_config}> $<$<CONFIG:RELEASE>:${linux_release_config}>)
 
 if(LTO)
 	if(NOT "${CMAKE_CXX_COMPILER_ID}" MATCHES "Clang")
@@ -83,16 +89,6 @@
 if(GCOV)
   set(linux_flags ${linux_flags} -g -O0 -fprofile-arcs -ftest-coverage -fno-strict-aliasing -pg)
 endif()
-
-<<<<<<< HEAD
-set(windows_release_config /GL /O2 /Gy /Oi /Ob2 /Ot /Oy /GT /MD)
-set(windows_debug_config /INCREMENTAL /Od /Zi /analyze-)
-set(windows_flags $<$<CONFIG:DEBUG>:${windows_debug_config}> $<$<CONFIG:RELEASE>:${windows_release_config}>)
-=======
-# TODO move to consuming vcpkg of this dependency
-add_library(rapidjson INTERFACE)
-target_include_directories(rapidjson INTERFACE ${CMAKE_CURRENT_SOURCE_DIR}/rapidjson/include)
->>>>>>> 822158d0
 
 # Use folders in VS solution
 set_property(GLOBAL PROPERTY USE_FOLDERS ON)

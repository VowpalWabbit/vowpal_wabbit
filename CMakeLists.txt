--- conflicted
+++ resolved
@@ -1,11 +1,5 @@
 cmake_minimum_required(VERSION 3.5)
 
-<<<<<<< HEAD
-# Only allow Release and Debug configurations
-set(CMAKE_CONFIGURATION_TYPES Debug Release RelWithDebInfo CACHE INTERNAL "Supported configuration types.")
-if(NOT CMAKE_BUILD_TYPE)
-  set(CMAKE_BUILD_TYPE "Release" CACHE STRING "Choose the type of build." FORCE)
-=======
 # Read version into variable
 file(READ version.txt PACKAGE_VERSION)
 string(STRIP ${PACKAGE_VERSION} PACKAGE_VERSION)
@@ -17,7 +11,6 @@
   set(CMAKE_BUILD_TYPE "${DEFAULT_BUILD_TYPE}" CACHE STRING "Choose the type of build." FORCE)
   # Set the possible values of build type for cmake-gui
   set_property(CACHE CMAKE_BUILD_TYPE PROPERTY STRINGS "Debug" "Release" "MinSizeRel" "RelWithDebInfo")
->>>>>>> 92aa2d71
 endif()
 
 # VW targets Windows 10.0.10240.0 SDK

--- conflicted
+++ resolved
@@ -108,19 +108,6 @@
 
 set(explore_INCLUDE_DIRS "${CMAKE_CURRENT_SOURCE_DIR}/explore/")
 
-<<<<<<< HEAD
-# if(STATIC_LINK_VW)
-  set(Boost_USE_STATIC_LIBS ON)
-  SET(CMAKE_FIND_LIBRARY_SUFFIXES ".a")
-  # SET(BUILD_SHARED_LIBS OFF)
-# else()
-  # set(Boost_USE_STATIC_LIBS OFF)
-  # if(WIN32)
-    # # Windows links everything dynamically
-    # add_definitions( -DBOOST_ALL_DYN_LINK )
-  # endif()
-# endif()
-=======
 
 if(STATIC_LINK_VW_JAVA)
   set(Boost_USE_STATIC_LIBS ON)
@@ -138,7 +125,6 @@
     endif()
   endif()
 endif()
->>>>>>> 852c2e92
 
 set(Boost_USE_MULTITHREADED ON)
 set(Boost_USE_STATIC_RUNTIME OFF)

/*
Copyright (c) 2009 Yahoo! Inc.  All rights reserved.  The copyrights
embodied in the content of this file are licensed under the BSD
(revised) open source license
 */

#include <math.h>
#include <iostream>
#include <fstream>
#include <float.h>
#include <pthread.h>
#include <time.h>
#include <sys/socket.h>
#include <arpa/inet.h>
#include "parse_regressor.h"
#include "parse_example.h"
#include "parse_args.h"
#include "gd.h"
#include "gd_mf.h"
#include "cg.h"
#include "lda.h"
#include "noop.h"
#include "vw.h"
#include "simple_label.h"
#include "sender.h"
#include "delay_ring.h"
#include "message_relay.h"
#include "multisource.h"

gd_vars* vw(int argc, char *argv[])
{
  string final_regressor_name;

  parser* p = new_parser(&simple_label);
  regressor regressor1;

  gd_vars *vars = (gd_vars*) malloc(sizeof(gd_vars));

  po::options_description desc("VW options");

  po::variables_map vm = parse_args(argc, argv, desc, *vars, 
				    regressor1, p, 
				    final_regressor_name);
  
  if (!global.quiet && !vm.count("conjugate_gradient"))
    {
      const char * header_fmt = "%-10s %-10s %8s %8s %10s %8s %8s\n";
      fprintf(stderr, header_fmt,
	      "average", "since", "example", "example",
	      "current", "current", "current");
      fprintf(stderr, header_fmt,
	      "loss", "last", "counter", "weight", "label", "predict", "features");
      cerr.precision(5);
    }

  size_t num_threads = global.num_threads();
  gd_thread_params t = {vars, num_threads, regressor1, &final_regressor_name};

  start_parser(num_threads, p);
  initialize_delay_ring();
  if (global.local_prediction > 0 && (global.unique_id == 0 || global.backprop || global.corrective || global.delayed_global) )
    setup_relay(vars);
  if (vm.count("sendto"))
  {
    setup_send();
    destroy_send();
  }
  else if (vm.count("noop"))
  {
    start_noop();
    end_noop();
  }
  else if (global.rank > 0)
  {
      setup_gd_mf(t);
      destroy_gd_mf();
  }
  else if (vm.count("conjugate_gradient"))
    {
      setup_cg(t);
      destroy_cg();
    }
<<<<<<< HEAD
  /*
  else if (global.lda > 0)
    {
      start_lda(t);
      end_lda();
    }
  */
  else
=======
  else 
>>>>>>> 6cb47949
    {
      setup_gd(t);
      destroy_gd();
    }

  if (global.local_prediction > 0 && (global.unique_id == 0 || global.backprop || global.corrective || global.delayed_global) )
    destroy_relay();

  destroy_delay_ring();
  end_parser(p);
  
  finalize_regressor(final_regressor_name,t.reg);
  finalize_source(p);
  free(p);
  return vars;
}<|MERGE_RESOLUTION|>--- conflicted
+++ resolved
@@ -80,18 +80,7 @@
       setup_cg(t);
       destroy_cg();
     }
-<<<<<<< HEAD
-  /*
-  else if (global.lda > 0)
-    {
-      start_lda(t);
-      end_lda();
-    }
-  */
-  else
-=======
   else 
->>>>>>> 6cb47949
     {
       setup_gd(t);
       destroy_gd();
